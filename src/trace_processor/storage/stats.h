/*
 * Copyright (C) 2019 The Android Open Source Project
 *
 * Licensed under the Apache License, Version 2.0 (the "License");
 * you may not use this file except in compliance with the License.
 * You may obtain a copy of the License at
 *
 *      http://www.apache.org/licenses/LICENSE-2.0
 *
 * Unless required by applicable law or agreed to in writing, software
 * distributed under the License is distributed on an "AS IS" BASIS,
 * WITHOUT WARRANTIES OR CONDITIONS OF ANY KIND, either express or implied.
 * See the License for the specific language governing permissions and
 * limitations under the License.
 */

#ifndef SRC_TRACE_PROCESSOR_STORAGE_STATS_H_
#define SRC_TRACE_PROCESSOR_STORAGE_STATS_H_

#include <stddef.h>

namespace perfetto {
namespace trace_processor {
namespace stats {

// Compile time list of parsing and processing stats.
// clang-format off
#define PERFETTO_TP_STATS(F)                                                   \
  F(android_br_parse_errors,              kSingle,  kError,    kTrace,    ""), \
  F(android_log_num_failed,               kSingle,  kError,    kTrace,    ""), \
  F(android_log_format_invalid,           kSingle,  kError,    kTrace,    ""), \
  F(android_log_num_skipped,              kSingle,  kInfo,     kTrace,    ""), \
  F(android_log_num_total,                kSingle,  kInfo,     kTrace,    ""), \
  F(counter_events_out_of_order,          kSingle,  kError,    kAnalysis, ""), \
  F(deobfuscate_location_parse_error,     kSingle,  kError,    kTrace,    ""), \
  F(energy_breakdown_missing_values,      kSingle,  kError,    kAnalysis, ""), \
  F(energy_descriptor_invalid,            kSingle,  kError,    kAnalysis, ""), \
  F(entity_state_descriptor_invalid,      kSingle,  kError,    kAnalysis, ""), \
  F(entity_state_residency_invalid,       kSingle,  kError,    kAnalysis, ""), \
  F(entity_state_residency_lookup_failed, kSingle,  kError,    kAnalysis, ""), \
  F(energy_uid_breakdown_missing_values,  kSingle,  kError,    kAnalysis, ""), \
  F(frame_timeline_event_parser_errors,   kSingle,  kInfo,     kAnalysis, ""), \
  F(frame_timeline_unpaired_end_event,    kSingle,  kInfo,     kAnalysis, ""), \
  F(ftrace_bundle_tokenizer_errors,       kSingle,  kError,    kAnalysis, ""), \
  F(ftrace_cpu_bytes_read_begin,          kIndexed, kInfo,     kTrace,    ""), \
  F(ftrace_cpu_bytes_read_end,            kIndexed, kInfo,     kTrace,    ""), \
  F(ftrace_cpu_bytes_read_delta,          kIndexed, kInfo,     kTrace,    ""), \
  F(ftrace_cpu_commit_overrun_begin,      kIndexed, kInfo,     kTrace,    ""), \
  F(ftrace_cpu_commit_overrun_end,        kIndexed, kInfo,     kTrace,    ""), \
  F(ftrace_cpu_commit_overrun_delta,      kIndexed, kError,    kTrace,    ""), \
  F(ftrace_cpu_dropped_events_begin,      kIndexed, kInfo,     kTrace,    ""), \
  F(ftrace_cpu_dropped_events_end,        kIndexed, kInfo,     kTrace,    ""), \
  F(ftrace_cpu_dropped_events_delta,      kIndexed, kError,    kTrace,    ""), \
  F(ftrace_cpu_entries_begin,             kIndexed, kInfo,     kTrace,    ""), \
  F(ftrace_cpu_entries_end,               kIndexed, kInfo,     kTrace,    ""), \
  F(ftrace_cpu_entries_delta,             kIndexed, kInfo,     kTrace,    ""), \
  F(ftrace_cpu_now_ts_begin,              kIndexed, kInfo,     kTrace,    ""), \
  F(ftrace_cpu_now_ts_end,                kIndexed, kInfo,     kTrace,    ""), \
  F(ftrace_cpu_oldest_event_ts_begin,     kIndexed, kInfo,     kTrace,    ""), \
  F(ftrace_cpu_oldest_event_ts_end,       kIndexed, kInfo,     kTrace,    ""), \
  F(ftrace_cpu_overrun_begin,             kIndexed, kInfo,     kTrace,    ""), \
  F(ftrace_cpu_overrun_end,               kIndexed, kInfo,     kTrace,    ""), \
  F(ftrace_cpu_overrun_delta,             kIndexed, kDataLoss, kTrace,         \
      "The kernel ftrace buffer cannot keep up with the rate of events "       \
      "produced. Indexed by CPU. This is likely a misconfiguration."),         \
  F(ftrace_cpu_read_events_begin,         kIndexed, kInfo,     kTrace,    ""), \
  F(ftrace_cpu_read_events_end,           kIndexed, kInfo,     kTrace,    ""), \
  F(ftrace_cpu_read_events_delta,         kIndexed, kInfo,     kTrace,    ""), \
  F(ftrace_setup_errors,                  kSingle,  kInfo,     kTrace,         \
  "One or more atrace/ftrace categories were not found or failed to enable. "  \
  "See ftrace_setup_errors in the metadata table for more details."),          \
  F(fuchsia_non_numeric_counters,         kSingle,  kError,    kAnalysis, ""), \
  F(fuchsia_timestamp_overflow,           kSingle,  kError,    kAnalysis, ""), \
  F(fuchsia_invalid_event,                kSingle,  kError,    kAnalysis, ""), \
  F(gpu_counters_invalid_spec,            kSingle,  kError,    kAnalysis, ""), \
  F(gpu_counters_missing_spec,            kSingle,  kError,    kAnalysis, ""), \
  F(gpu_render_stage_parser_errors,       kSingle,  kError,    kAnalysis, ""), \
  F(graphics_frame_event_parser_errors,   kSingle,  kInfo,     kAnalysis, ""), \
  F(guess_trace_type_duration_ns,         kSingle,  kInfo,     kAnalysis, ""), \
  F(interned_data_tokenizer_errors,       kSingle,  kInfo,     kAnalysis, ""), \
  F(invalid_clock_snapshots,              kSingle,  kError,    kAnalysis, ""), \
  F(invalid_cpu_times,                    kSingle,  kError,    kAnalysis, ""), \
  F(meminfo_unknown_keys,                 kSingle,  kError,    kAnalysis, ""), \
  F(mismatched_sched_switch_tids,         kSingle,  kError,    kAnalysis, ""), \
  F(mm_unknown_type,                      kSingle,  kError,    kAnalysis, ""), \
  F(parse_trace_duration_ns,              kSingle,  kInfo,     kAnalysis, ""), \
  F(power_rail_unknown_index,             kSingle,  kError,    kTrace,    ""), \
  F(proc_stat_unknown_counters,           kSingle,  kError,    kAnalysis, ""), \
  F(rss_stat_unknown_keys,                kSingle,  kError,    kAnalysis, ""), \
  F(rss_stat_negative_size,               kSingle,  kInfo,     kAnalysis, ""), \
  F(rss_stat_unknown_thread_for_mm_id,    kSingle,  kInfo,     kAnalysis, ""), \
  F(sched_switch_out_of_order,            kSingle,  kError,    kAnalysis, ""), \
  F(slice_out_of_order,                   kSingle,  kError,    kAnalysis, ""), \
  F(flow_duplicate_id,                    kSingle,  kError,    kTrace,    ""), \
  F(flow_no_enclosing_slice,              kSingle,  kError,    kTrace,    ""), \
  F(flow_step_without_start,              kSingle,  kInfo,     kTrace,    ""), \
  F(flow_end_without_start,               kSingle,  kInfo,     kTrace,    ""), \
  F(flow_invalid_id,                      kSingle,  kError,    kTrace,    ""), \
  F(flow_without_direction,               kSingle,  kError,    kTrace,    ""), \
  F(stackprofile_invalid_string_id,       kSingle,  kError,    kTrace,    ""), \
  F(stackprofile_invalid_mapping_id,      kSingle,  kError,    kTrace,    ""), \
  F(stackprofile_invalid_frame_id,        kSingle,  kError,    kTrace,    ""), \
  F(stackprofile_invalid_callstack_id,    kSingle,  kError,    kTrace,    ""), \
  F(stackprofile_parser_error,            kSingle,  kError,    kTrace,    ""), \
  F(systrace_parse_failure,               kSingle,  kError,    kAnalysis, ""), \
  F(task_state_invalid,                   kSingle,  kError,    kAnalysis, ""), \
  F(traced_buf_abi_violations,            kIndexed, kDataLoss, kTrace,    ""), \
  F(traced_buf_buffer_size,               kIndexed, kInfo,     kTrace,    ""), \
  F(traced_buf_bytes_overwritten,         kIndexed, kInfo,     kTrace,    ""), \
  F(traced_buf_bytes_read,                kIndexed, kInfo,     kTrace,    ""), \
  F(traced_buf_bytes_written,             kIndexed, kInfo,     kTrace,    ""), \
  F(traced_buf_chunks_discarded,          kIndexed, kInfo,     kTrace,    ""), \
  F(traced_buf_chunks_overwritten,        kIndexed, kInfo,     kTrace,    ""), \
  F(traced_buf_chunks_read,               kIndexed, kInfo,     kTrace,    ""), \
  F(traced_buf_chunks_rewritten,          kIndexed, kInfo,     kTrace,    ""), \
  F(traced_buf_chunks_written,            kIndexed, kInfo,     kTrace,    ""), \
  F(traced_buf_chunks_committed_out_of_order,                                  \
                                          kIndexed, kInfo,     kTrace,    ""), \
  F(traced_buf_padding_bytes_cleared,     kIndexed, kInfo,     kTrace,    ""), \
  F(traced_buf_padding_bytes_written,     kIndexed, kInfo,     kTrace,    ""), \
  F(traced_buf_patches_failed,            kIndexed, kDataLoss, kTrace,    ""), \
  F(traced_buf_patches_succeeded,         kIndexed, kInfo,     kTrace,    ""), \
  F(traced_buf_readaheads_failed,         kIndexed, kInfo,     kTrace,    ""), \
  F(traced_buf_readaheads_succeeded,      kIndexed, kInfo,     kTrace,    ""), \
  F(traced_buf_trace_writer_packet_loss,  kIndexed, kDataLoss, kTrace,    ""), \
  F(traced_buf_write_wrap_count,          kIndexed, kInfo,     kTrace,    ""), \
  F(traced_chunks_discarded,              kSingle,  kInfo,     kTrace,    ""), \
  F(traced_data_sources_registered,       kSingle,  kInfo,     kTrace,    ""), \
  F(traced_data_sources_seen,             kSingle,  kInfo,     kTrace,    ""), \
  F(traced_final_flush_failed,            kSingle,  kDataLoss, kTrace,    ""), \
  F(traced_final_flush_succeeded,         kSingle,  kInfo,     kTrace,    ""), \
  F(traced_flushes_failed,                kSingle,  kDataLoss, kTrace,    ""), \
  F(traced_flushes_requested,             kSingle,  kInfo,     kTrace,    ""), \
  F(traced_flushes_succeeded,             kSingle,  kInfo,     kTrace,    ""), \
  F(traced_patches_discarded,             kSingle,  kInfo,     kTrace,    ""), \
  F(traced_producers_connected,           kSingle,  kInfo,     kTrace,    ""), \
  F(traced_producers_seen,                kSingle,  kInfo,     kTrace,    ""), \
  F(traced_total_buffers,                 kSingle,  kInfo,     kTrace,    ""), \
  F(traced_tracing_sessions,              kSingle,  kInfo,     kTrace,    ""), \
  F(track_event_parser_errors,            kSingle,  kInfo,     kAnalysis, ""), \
  F(track_event_dropped_packets_outside_of_range_of_interest,                  \
                                          kSingle,  kInfo,     kAnalysis,      \
      "The number of TrackEvent packets dropped by trace processor due to "    \
      "being outside of the range of interest. This happens if a trace has a " \
      "TrackEventRangeOfInterest packet, and track event dropping is "         \
      "enabled."),                                                             \
  F(track_event_tokenizer_errors,         kSingle,  kInfo,     kAnalysis, ""), \
  F(track_event_thread_invalid_end,       kSingle,  kError,    kTrace,         \
      "The end event for a thread track does not match a track event "         \
      "begin event. This can happen on mixed atrace/track_event traces "       \
      "and is usually caused by data loss or bugs when the events are "        \
      "emitted. The outcome of this is that slices can appear to be closed "   \
      "before they were closed in reality"),                                   \
  F(tokenizer_skipped_packets,            kSingle,  kInfo,     kAnalysis, ""), \
  F(vmstat_unknown_keys,                  kSingle,  kError,    kAnalysis, ""), \
  F(vulkan_allocations_invalid_string_id,                                      \
                                          kSingle,  kError,    kTrace,    ""), \
  F(clock_sync_failure,                   kSingle,  kError,    kAnalysis, ""), \
  F(clock_sync_cache_miss,                kSingle,  kInfo,     kAnalysis, ""), \
  F(process_tracker_errors,               kSingle,  kError,    kAnalysis, ""), \
  F(json_tokenizer_failure,               kSingle,  kError,    kTrace,    ""), \
  F(json_parser_failure,                  kSingle,  kError,    kTrace,    ""), \
  F(json_display_time_unit,               kSingle,  kInfo,     kTrace,         \
      "The displayTimeUnit key was set in the JSON trace. In some prior "      \
      "versions of trace processor this key could effect how the trace "       \
      "processor parsed timestamps and durations. In this version the key is " \
      "ignored which more closely matches the bavahiour of catapult."),        \
  F(heap_graph_invalid_string_id,         kIndexed, kError,    kTrace,    ""), \
  F(heap_graph_non_finalized_graph,       kSingle,  kError,    kTrace,    ""), \
  F(heap_graph_malformed_packet,          kIndexed, kError,    kTrace,    ""), \
  F(heap_graph_missing_packet,            kIndexed, kError,    kTrace,    ""), \
  F(heapprofd_buffer_corrupted,           kIndexed, kError,    kTrace,         \
      "Shared memory buffer corrupted. This is a bug or memory corruption "    \
      "in the target. Indexed by target upid."),                               \
  F(heapprofd_hit_guardrail,              kIndexed, kError,    kTrace,         \
      "HeapprofdConfig specified a CPU or Memory Guardrail that was hit. "     \
      "Indexed by target upid."),                                              \
  F(heapprofd_buffer_overran,             kIndexed, kDataLoss, kTrace,         \
      "The shared memory buffer between the target and heapprofd overran. "    \
      "The profile was truncated early. Indexed by target upid."),             \
  F(heapprofd_client_error,               kIndexed, kError,    kTrace,         \
      "The heapprofd client ran into a problem and disconnected. "             \
      "See profile_packet.proto  for error codes."),                           \
  F(heapprofd_client_disconnected,        kIndexed, kInfo,     kTrace,    ""), \
  F(heapprofd_malformed_packet,           kIndexed, kError,    kTrace,    ""), \
  F(heapprofd_missing_packet,             kSingle,  kError,    kTrace,    ""), \
  F(heapprofd_rejected_concurrent,        kIndexed, kError,    kTrace,         \
      "The target was already profiled by another tracing session, so the "    \
      "profile was not taken. Indexed by target upid."),                       \
  F(heapprofd_non_finalized_profile,      kSingle,  kError,    kTrace,    ""), \
  F(heapprofd_sampling_interval_adjusted,                                      \
    kIndexed, kInfo,    kTrace,                                                \
      "By how many byes the interval for PID was increased "                   \
      "by adaptive sampling."),                                                \
  F(heapprofd_unwind_time_us,             kIndexed, kInfo,     kTrace,         \
      "Time spent unwinding callstacks."),                                     \
  F(heapprofd_unwind_samples,             kIndexed, kInfo,     kTrace,         \
      "Number of samples unwound."),                                           \
  F(heapprofd_client_spinlock_blocked,    kIndexed, kInfo,     kTrace,         \
       "Time (us) the heapprofd client was blocked on the spinlock."),         \
  F(heapprofd_last_profile_timestamp,     kIndexed, kInfo,     kTrace,         \
       "The timestamp (in trace time) for the last dump for a process"),       \
  F(symbolization_tmp_build_id_not_found,     kSingle,  kError,    kAnalysis,  \
       "Number of file mappings in /data/local/tmp without a build id. "       \
       "Symbolization doesn't work for executables in /data/local/tmp "        \
       "because of SELinux. Please use /data/local/tests"),                    \
  F(metatrace_overruns,                   kSingle,  kError,    kTrace,    ""), \
  F(packages_list_has_parse_errors,       kSingle,  kError,    kTrace,    ""), \
  F(packages_list_has_read_errors,        kSingle,  kError,    kTrace,    ""), \
  F(game_intervention_has_parse_errors,   kSingle,  kError,    kTrace,         \
       "One or more parsing errors occurred. This could result from "          \
       "unknown game more or intervention added to the file to be parsed."),   \
  F(game_intervention_has_read_errors,    kSingle,  kError,    kTrace,         \
       "The file to be parsed can't be opened. This can happend when "         \
       "the file name is not found or no permission to access the file"),      \
  F(compact_sched_has_parse_errors,       kSingle,  kError,    kTrace,    ""), \
  F(misplaced_end_event,                  kSingle,  kDataLoss, kAnalysis, ""), \
  F(truncated_sys_write_duration,         kSingle,  kDataLoss,  kAnalysis,     \
      "Count of sys_write slices that have a truncated duration to resolve "   \
      "nesting incompatibilities with atrace slices. Real durations "          \
      "can be recovered via the |raw| table."),                                \
  F(sched_waking_out_of_order,            kSingle,  kError,    kAnalysis, ""), \
  F(compact_sched_switch_skipped,         kSingle,  kInfo,     kAnalysis, ""), \
  F(compact_sched_waking_skipped,         kSingle,  kInfo,     kAnalysis, ""), \
  F(empty_chrome_metadata,                kSingle,  kError,    kTrace,    ""), \
  F(ninja_parse_errors,                   kSingle,  kError,    kTrace,    ""), \
  F(perf_cpu_lost_records,                kIndexed, kDataLoss, kTrace,    ""), \
  F(perf_process_shard_count,             kIndexed, kInfo,     kTrace,    ""), \
  F(perf_chosen_process_shard,            kIndexed, kInfo,     kTrace,    ""), \
  F(perf_guardrail_stop_ts,               kIndexed, kDataLoss, kTrace,    ""), \
  F(perf_samples_skipped,                 kSingle,  kInfo,     kTrace,    ""), \
  F(perf_samples_skipped_dataloss,        kSingle,  kDataLoss, kTrace,    ""), \
  F(memory_snapshot_parser_failure,       kSingle,  kError,    kAnalysis, ""), \
  F(thread_time_in_state_out_of_order,    kSingle,  kError,    kAnalysis, ""), \
  F(thread_time_in_state_unknown_cpu_freq,                                     \
                                          kSingle,  kError,    kAnalysis, ""), \
  F(ftrace_packet_before_tracing_start,   kSingle,  kInfo,     kAnalysis,      \
      "An ftrace packet was seen before the tracing start timestamp from "     \
      "the tracing service. This happens if the ftrace buffers were not "      \
      "cleared properly. These packets are silently dropped by trace "         \
      "processor."),                                                           \
  F(sorter_push_event_out_of_order,       kSingle, kError,     kTrace,         \
      "Trace events are out of order event after sorting. This can happen "    \
      "due to many factors including clock sync drift, producers emitting "    \
      "events out of order or a bug in trace processor's logic of sorting."),  \
  F(unknown_extension_fields,             kSingle,  kError,    kTrace,         \
      "TraceEvent had unknown extension fields, which might result in "        \
      "missing some arguments. You may need a newer version of trace "         \
      "processor to parse them."),                                             \
  F(network_trace_intern_errors,          kSingle,  kInfo,     kAnalysis, ""), \
<<<<<<< HEAD
  F(network_trace_parse_errors,           kSingle,  kInfo,     kAnalysis, "")
=======
  F(network_trace_parse_errors,           kSingle,  kInfo,     kAnalysis, ""), \
  F(atom_timestamp_missing,               kSingle,  kError,    kTrace,         \
      "The corresponding timestamp_nanos entry for a StatsdAtom was "          \
      "missing. Defaulted to inaccurate packet timestamp."),                   \
  F(atom_unknown,                         kSingle,  kInfo,     kAnalysis,      \
      "Unknown statsd atom. Atom descriptor may need to be updated"),          \
  F(winscope_sf_layers_parse_errors,      kSingle,  kInfo,     kAnalysis,      \
      "SurfaceFlinger layers snapshot has unknown fields, which results in "   \
      "some arguments missing. You may need a newer version of trace "         \
      "processor to parse them."),                                             \
  F(winscope_sf_transactions_parse_errors,                                     \
                                          kSingle,  kInfo,     kAnalysis,      \
      "SurfaceFlinger transactions packet has unknown fields, which results "  \
      "in some arguments missing. You may need a newer version of trace "      \
      "processor to parse them.")
>>>>>>> 45332e04
// clang-format on

enum Type {
  kSingle,  // Single-value property, one value per key.
  kIndexed  // Indexed property, multiple value per key (e.g. cpu_stats[1]).
};

enum Severity {
  kInfo,      // Diagnostic counters
  kDataLoss,  // Correct operation that still resulted in data loss
  kError      // If any kError counter is > 0 trace_processor_shell will
              // raise an error. This is also surfaced in the web UI.
};

enum Source {
  // The counter is collected when recording the trace on-device and is just
  // being reflected in the stats table.
  kTrace,

  // The counter is genrated when importing / processing the trace in the trace
  // processor.
  kAnalysis
};

// Ignore GCC warning about a missing argument for a variadic macro parameter.
#if defined(__GNUC__) || defined(__clang__)
#pragma GCC system_header
#endif

// Declares an enum of literals (one for each stat). The enum values of each
// literal corresponds to the string index in the arrays below.
#define PERFETTO_TP_STATS_ENUM(name, ...) name
enum KeyIDs : size_t { PERFETTO_TP_STATS(PERFETTO_TP_STATS_ENUM), kNumKeys };

// The code below declares an array for each property (name, type, ...).

#define PERFETTO_TP_STATS_NAME(name, ...) #name
constexpr char const* kNames[] = {PERFETTO_TP_STATS(PERFETTO_TP_STATS_NAME)};

#define PERFETTO_TP_STATS_TYPE(_, type, ...) type
constexpr Type kTypes[] = {PERFETTO_TP_STATS(PERFETTO_TP_STATS_TYPE)};

#define PERFETTO_TP_STATS_SEVERITY(_, __, severity, ...) severity
constexpr Severity kSeverities[] = {
    PERFETTO_TP_STATS(PERFETTO_TP_STATS_SEVERITY)};

#define PERFETTO_TP_STATS_SOURCE(_, __, ___, source, ...) source
constexpr Source kSources[] = {PERFETTO_TP_STATS(PERFETTO_TP_STATS_SOURCE)};

#define PERFETTO_TP_STATS_DESCRIPTION(_, __, ___, ____, descr, ...) descr
constexpr char const* kDescriptions[] = {
    PERFETTO_TP_STATS(PERFETTO_TP_STATS_DESCRIPTION)};

}  // namespace stats
}  // namespace trace_processor
}  // namespace perfetto

#endif  // SRC_TRACE_PROCESSOR_STORAGE_STATS_H_<|MERGE_RESOLUTION|>--- conflicted
+++ resolved
@@ -248,9 +248,6 @@
       "missing some arguments. You may need a newer version of trace "         \
       "processor to parse them."),                                             \
   F(network_trace_intern_errors,          kSingle,  kInfo,     kAnalysis, ""), \
-<<<<<<< HEAD
-  F(network_trace_parse_errors,           kSingle,  kInfo,     kAnalysis, "")
-=======
   F(network_trace_parse_errors,           kSingle,  kInfo,     kAnalysis, ""), \
   F(atom_timestamp_missing,               kSingle,  kError,    kTrace,         \
       "The corresponding timestamp_nanos entry for a StatsdAtom was "          \
@@ -266,7 +263,6 @@
       "SurfaceFlinger transactions packet has unknown fields, which results "  \
       "in some arguments missing. You may need a newer version of trace "      \
       "processor to parse them.")
->>>>>>> 45332e04
 // clang-format on
 
 enum Type {
