--- conflicted
+++ resolved
@@ -732,11 +732,7 @@
         return CastFilterValueResult::kValid;
       }
       switch (op.index()) {
-<<<<<<< HEAD
-        case NonStringOp ::GetTypeIndex<Lt>():
-=======
         case NonStringOp::GetTypeIndex<Lt>():
->>>>>>> 2d1249aa
           out = iad_int > i ? iad
                             : std::nextafter(
                                   iad, std::numeric_limits<double>::infinity());
