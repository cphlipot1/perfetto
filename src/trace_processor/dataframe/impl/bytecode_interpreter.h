--- conflicted
+++ resolved
@@ -243,13 +243,8 @@
     if (!HandleInvalidCastFilterValueResult(value, update)) {
       return;
     }
-<<<<<<< HEAD
-    const auto& source = Reg(nf.arg<B::source_register>());
+    const auto& source = Register(nf.arg<B::source_register>());
     using M = ColumnType::VariantTypeAtIndex<T, CastFilterValueResult::Value>;
-=======
-    const auto& source = Register(nf.arg<B::source_register>());
-    using M = Content::VariantTypeAtIndex<T, CastFilterValueResult::Value>;
->>>>>>> 1c27edb9
     if constexpr (std::is_same_v<T, Id>) {
       update.e = IdentityFilter(source.b, source.e, update.b,
                                 base::unchecked_get<M>(value.value).value,
