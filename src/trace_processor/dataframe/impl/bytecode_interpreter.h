/*
 * Copyright (C) 2025 The Android Open Source Project
 *
 * Licensed under the Apache License, Version 2.0 (the "License");
 * you may not use this file except in compliance with the License.
 * You may obtain a copy of the License at
 *
 *      http://www.apache.org/licenses/LICENSE-2.0
 *
 * Unless required by applicable law or agreed to in writing, software
 * distributed under the License is distributed on an "AS IS" BASIS,
 * WITHOUT WARRANTIES OR CONDITIONS OF ANY KIND, either express or implied.
 * See the License for the specific language governing permissions and
 * limitations under the License.
 */

#ifndef SRC_TRACE_PROCESSOR_DATAFRAME_IMPL_BYTECODE_INTERPRETER_H_
#define SRC_TRACE_PROCESSOR_DATAFRAME_IMPL_BYTECODE_INTERPRETER_H_

#include <algorithm>
#include <array>
#include <cmath>
#include <cstddef>
#include <cstdint>
#include <cstring>
#include <functional>
#include <limits>
#include <numeric>
#include <optional>
#include <type_traits>
#include <utility>
#include <variant>

#include "perfetto/base/compiler.h"
#include "perfetto/base/logging.h"
#include "perfetto/ext/base/string_view.h"
#include "perfetto/public/compiler.h"
#include "src/trace_processor/containers/null_term_string_view.h"
#include "src/trace_processor/containers/string_pool.h"
#include "src/trace_processor/dataframe/impl/bit_vector.h"
#include "src/trace_processor/dataframe/impl/bytecode_core.h"
#include "src/trace_processor/dataframe/impl/bytecode_instructions.h"
#include "src/trace_processor/dataframe/impl/bytecode_registers.h"
#include "src/trace_processor/dataframe/impl/slab.h"
#include "src/trace_processor/dataframe/impl/types.h"
#include "src/trace_processor/dataframe/specs.h"
#include "src/trace_processor/dataframe/value_fetcher.h"
#include "src/trace_processor/util/glob.h"
#include "src/trace_processor/util/regex.h"

namespace perfetto::trace_processor::dataframe::impl::bytecode {
namespace comparators {

// Returns an appropriate comparator functor for the given numeric type and
// operation. Currently only supports equality comparison.
template <typename T, typename Op>
auto NumericComparator() {
  if constexpr (std::is_same_v<Op, Eq>) {
    return std::equal_to<T>();
  } else if constexpr (std::is_same_v<Op, Ne>) {
    return std::not_equal_to<T>();
  } else if constexpr (std::is_same_v<Op, Lt>) {
    return std::less<T>();
  } else if constexpr (std::is_same_v<Op, Le>) {
    return std::less_equal<T>();
  } else if constexpr (std::is_same_v<Op, Gt>) {
    return std::greater<T>();
  } else if constexpr (std::is_same_v<Op, Ge>) {
    return std::greater_equal<T>();
  } else {
    static_assert(false);
  }
}

template <typename T>
struct StringComparator {
  bool operator()(StringPool::Id lhs, NullTermStringView rhs) const {
    if constexpr (std::is_same_v<T, Lt>) {
      return pool_->Get(lhs) < rhs;
    } else if constexpr (std::is_same_v<T, Le>) {
      return pool_->Get(lhs) <= rhs;
    } else if constexpr (std::is_same_v<T, Gt>) {
      return pool_->Get(lhs) > rhs;
    } else if constexpr (std::is_same_v<T, Ge>) {
      return pool_->Get(lhs) >= rhs;
    } else {
      static_assert(false);
    }
  }
  const StringPool* pool_;
};
struct StringLessInvert {
  bool operator()(NullTermStringView lhs, StringPool::Id rhs) const {
    return lhs < pool_->Get(rhs);
  }
  const StringPool* pool_;
};
struct Glob {
  bool operator()(StringPool::Id lhs, const util::GlobMatcher& matcher) const {
    return matcher.Matches(pool_->Get(lhs));
  }
  const StringPool* pool_;
};
struct GlobFullStringPool {
  bool operator()(StringPool::Id lhs, const BitVector& matches) const {
    return matches.is_set(lhs.raw_id());
  }
};
struct Regex {
  bool operator()(StringPool::Id lhs, const regex::Regex& pattern) const {
    return pattern.Search(pool_->Get(lhs).c_str());
  }
  const StringPool* pool_;
};

}  // namespace comparators

// Handles invalid cast filter value results for filtering operations.
// If the cast result is invalid, updates the range or span accordingly.
//
// Returns true if the result is valid, false otherwise.
template <typename T>
PERFETTO_ALWAYS_INLINE bool HandleInvalidCastFilterValueResult(
    const CastFilterValueResult& value,
    T& update) {
  static_assert(std::is_same_v<T, Range> || std::is_same_v<T, Span<uint32_t>>);
  if (PERFETTO_UNLIKELY(value.validity != CastFilterValueResult::kValid)) {
    if (value.validity == CastFilterValueResult::kNoneMatch) {
      update.e = update.b;
    }
    return false;
  }
  return true;
}

// The Interpreter class implements a virtual machine that executes bytecode
// instructions for dataframe query operations. It maintains an internal
// register state, processes sequences of bytecode operations, and applies
// filter and transformation operations to data columns. The interpreter is
// designed for high-performance data filtering and manipulation, with
// specialized handling for different data types and comparison operations.
template <typename FVF>
class Interpreter {
 public:
  static_assert(std::is_base_of_v<ValueFetcher, FVF>,
                "FVF must be a subclass of ValueFetcher");

  Interpreter(BytecodeVector bytecode,
              const Column* columns,
              const StringPool* spool)
      : bytecode_(std::move(bytecode)), columns_(columns), spool_(spool) {
    base::ignore_result(spool_);
  }

  // Not movable because it's a very large object and the move cost would be
  // high. Prefer constructing in place.
  Interpreter(Interpreter&&) = delete;
  Interpreter& operator=(Interpreter&&) = delete;

#define PERFETTO_DATAFRAME_BYTECODE_CASE_FN(...)                            \
  case base::variant_index<bytecode::BytecodeVariant,                       \
                           bytecode::__VA_ARGS__>(): {                      \
    this->__VA_ARGS__(static_cast<const bytecode::__VA_ARGS__&>(bytecode)); \
    break;                                                                  \
  }

  // Executes the bytecode sequence and returns the result stored in the
  // specified output register. Processes each bytecode instruction in sequence,
  // dispatching to the appropriate handler.
  PERFETTO_ALWAYS_INLINE void Execute(FVF& fvf) {
    fvf_ = &fvf;
    for (const auto& bytecode : bytecode_) {
      switch (bytecode.option) {
        PERFETTO_DATAFRAME_BYTECODE_LIST(PERFETTO_DATAFRAME_BYTECODE_CASE_FN)
        default:
          PERFETTO_ASSUME(false);
      }
    }
    fvf_ = nullptr;
  }

  // Returns the value of the specified register if it contains the expected
  // type. Returns nullptr if the register holds a different type or is empty.
  template <typename T>
  PERFETTO_ALWAYS_INLINE const T* GetRegisterValue(reg::ReadHandle<T> reg) {
    if (std::holds_alternative<T>(registers_[reg.index])) {
      return &base::unchecked_get<T>(registers_[reg.index]);
    }
    return nullptr;
  }

  // Sets the value of the specified register for testing purposes.
  //
  // Makes it easier to test certain bytecode instructions which depend on
  // the preexisting value of a register.
  template <typename T>
  void SetRegisterValueForTesting(reg::WriteHandle<T> reg, T value) {
    WriteReg(reg, std::move(value));
  }

  const Column* columns() const { return columns_; }

 private:
  PERFETTO_ALWAYS_INLINE void InitRange(const bytecode::InitRange& init) {
    using B = bytecode::InitRange;
    WriteRegister(init.arg<B::dest_register>(), Range{0, init.arg<B::size>()});
  }

  PERFETTO_ALWAYS_INLINE void AllocateIndices(
      const bytecode::AllocateIndices& ai) {
    using B = bytecode::AllocateIndices;

    if (auto* exist_slab = MaybeRegister(ai.arg<B::dest_slab_register>())) {
      // Ensure that the slab is the same size as the requested size.
      PERFETTO_DCHECK(exist_slab->size() == ai.arg<B::size>());

      // Update the span to point to the pre-allocated slab.
      WriteRegister(ai.arg<B::dest_span_register>(),
                    Span<uint32_t>{exist_slab->begin(), exist_slab->end()});
    } else {
      auto slab = Slab<uint32_t>::Alloc(ai.arg<B::size>());
      Span<uint32_t> span{slab.begin(), slab.end()};
      WriteRegister(ai.arg<B::dest_slab_register>(), std::move(slab));
      WriteRegister(ai.arg<B::dest_span_register>(), span);
    }
  }

  // Fills a SlabSegment with sequential values starting from source.begin().
  PERFETTO_ALWAYS_INLINE void Iota(const bytecode::Iota& r) {
    using B = bytecode::Iota;
    const auto& source = Register(r.arg<B::source_register>());

    auto& update = Register(r.arg<B::update_register>());
    PERFETTO_DCHECK(source.size() <= update.size());
    auto* end = update.b + source.size();
    std::iota(update.b, end, source.b);
    update.e = end;
  }

  // Attempts to cast a filter value to the specified type and stores the
  // result. Currently only supports casting to Id type.
  template <typename T>
  PERFETTO_ALWAYS_INLINE void CastFilterValue(
      const bytecode::CastFilterValueBase& f) {
    using B = bytecode::CastFilterValueBase;
    FilterValueHandle h = f.arg<B::fval_handle>();
    auto filter_value_type = fvf_->ValueType(h.index);

    using M = std::variant_alternative_t<ColumnType::GetTypeIndex<T>(),
                                         CastFilterValueResult::Value>;
    CastFilterValueResult result;
    if constexpr (std::is_same_v<T, Id>) {
      auto op = *f.arg<B::op>().TryDowncast<NonStringOp>();
      uint32_t val;
      result.validity =
          CastFilterValueToInteger(h, filter_value_type, fvf_, op, val);
      if (PERFETTO_LIKELY(result.validity == CastFilterValueResult::kValid)) {
        result.value = CastFilterValueResult::Id{val};
      }
    } else if constexpr (NumericType::Contains<T>()) {
      auto op = *f.arg<B::op>().TryDowncast<NonStringOp>();
      M out;
      result.validity =
          CastFilterValueToNumeric(h, filter_value_type, fvf_, op, out);
      if (PERFETTO_LIKELY(result.validity == CastFilterValueResult::kValid)) {
        result.value = out;
      }
    } else if constexpr (std::is_same_v<T, String>) {
      static_assert(std::is_same_v<M, const char*>);
      const char* out;
      result.validity =
          StringValueConvert(h, filter_value_type, fvf_, f.arg<B::op>(), out);
      if (PERFETTO_LIKELY(result.validity == CastFilterValueResult::kValid)) {
        result.value = out;
      }
    } else {
      static_assert(std::is_same_v<T, Id>, "Unsupported type");
    }
    WriteRegister(f.arg<B::write_register>(), result);
  }

  template <typename T, typename RangeOp>
  PERFETTO_ALWAYS_INLINE void SortedFilter(
      const bytecode::SortedFilterBase& f) {
    using B = bytecode::SortedFilterBase;

    const CastFilterValueResult& value = Register(f.arg<B::val_register>());
    auto& update = Register(f.arg<B::update_register>());
    if (!HandleInvalidCastFilterValueResult(value, update)) {
      return;
    }
    using M = ColumnType::VariantTypeAtIndex<T, CastFilterValueResult::Value>;
    M val = base::unchecked_get<M>(value.value);
    if constexpr (std::is_same_v<T, Id>) {
      uint32_t inner_val = val.value;
      if constexpr (std::is_same_v<RangeOp, EqualRange>) {
        bool in_bounds = inner_val >= update.b && inner_val < update.e;
        update.b = inner_val;
        update.e = inner_val + in_bounds;
      } else if constexpr (std::is_same_v<RangeOp, LowerBound> ||
                           std::is_same_v<RangeOp, UpperBound>) {
        if (inner_val >= update.b && inner_val < update.e) {
          BoundModifier bound = f.arg<B::write_result_to>();
          auto& res = bound.Is<BeginBound>() ? update.b : update.e;
          res = inner_val + std::is_same_v<RangeOp, UpperBound>;
        } else {
          update.e = update.b;
        }
      } else {
        static_assert(std::is_same_v<RangeOp, EqualRange>, "Unsupported op");
      }
    } else if constexpr (NumericType::Contains<T>()) {
      BoundModifier b = f.arg<B::write_result_to>();
      const auto* d =
          columns_[f.arg<B::col>()].storage.template unchecked_data<T>();
      SortedNumericFilter<RangeOp>(d, val, b, update);
    } else if constexpr (std::is_same_v<T, String>) {
      BoundModifier b = f.arg<B::write_result_to>();
      const auto* d =
          columns_[f.arg<B::col>()].storage.template unchecked_data<String>();
      SortedStringFilter<RangeOp>(d, val, b, update);
    } else {
      static_assert(std::is_same_v<T, Id>, "Unsupported type");
    }
  }

  template <typename RangeOp, typename M>
  PERFETTO_ALWAYS_INLINE void SortedNumericFilter(const M* data,
                                                  M val,
                                                  BoundModifier bound,
                                                  Range& update) {
    auto* begin = data + update.b;
    auto* end = data + update.e;
    if constexpr (std::is_same_v<RangeOp, EqualRange>) {
      PERFETTO_DCHECK(bound.Is<BothBounds>());
      const M* eq_start = std::lower_bound(begin, end, val);
      for (auto* it = eq_start; it != end; ++it) {
        if (*it != val) {
          update.b = eq_start - data;
          update.e = it - data;
          return;
        }
      }
      update.e = update.b;
    } else if constexpr (std::is_same_v<RangeOp, LowerBound>) {
      auto& res = bound.Is<BeginBound>() ? update.b : update.e;
      res = std::lower_bound(begin, end, val) - data;
    } else if constexpr (std::is_same_v<RangeOp, UpperBound>) {
      auto& res = bound.Is<BeginBound>() ? update.b : update.e;
      res = std::upper_bound(begin, end, val) - data;
    } else {
      static_assert(std::is_same_v<RangeOp, EqualRange>, "Unsupported op");
    }
  }

  template <typename RangeOp>
  PERFETTO_ALWAYS_INLINE void SortedStringFilter(const StringPool::Id* data,
                                                 const char* val,
                                                 BoundModifier bound,
                                                 Range& update) {
    const StringPool::Id* begin = data + update.b;
    const StringPool::Id* end = data + update.e;
    if constexpr (std::is_same_v<RangeOp, EqualRange>) {
      PERFETTO_DCHECK(bound.Is<BothBounds>());
      std::optional<StringPool::Id> id = spool_->GetId(base::StringView(val));
      if (!id) {
        update.e = update.b;
        return;
      }
      const StringPool::Id* eq_start = std::lower_bound(
          begin, end, val, comparators::StringComparator<Lt>());
      for (const StringPool::Id* it = eq_start; it != end; ++it) {
        if (*it != *id) {
          update.b = eq_start - data;
          update.e = it - data;
          return;
        }
      }
      update.e = update.b;
    } else if constexpr (std::is_same_v<RangeOp, LowerBound>) {
      auto& res = bound.Is<BeginBound>() ? update.b : update.e;
      const auto* it = std::lower_bound(
          begin, end, val, comparators::StringComparator<Lt>{spool_});
      res = it - data;
    } else if constexpr (std::is_same_v<RangeOp, UpperBound>) {
      auto& res = bound.Is<BeginBound>() ? update.b : update.e;
      const auto* it = std::upper_bound(begin, end, val,
                                        comparators::StringLessInvert{spool_});
      res = it - data;
    } else {
      static_assert(std::is_same_v<RangeOp, EqualRange>, "Unsupported op");
    }
  }

  template <typename T, typename Op>
  PERFETTO_ALWAYS_INLINE void NonStringFilter(
      const bytecode::NonStringFilterBase& nf) {
<<<<<<< HEAD
    using B = bytecode::NonStringFilterBase;
    const CastFilterValueResult& value = Reg(nf.arg<B::val_register>());
    auto& update = Reg(nf.arg<B::update_register>());
=======
    using B = bytecode::NonStringFilter<T, Op>;
    const CastFilterValueResult& value = Register(nf.arg<B::val_register>());
    auto& update = Register(nf.arg<B::update_register>());
>>>>>>> 4aeada39
    if (!HandleInvalidCastFilterValueResult(value, update)) {
      return;
    }
    const auto& source = Register(nf.arg<B::source_register>());
    using M = ColumnType::VariantTypeAtIndex<T, CastFilterValueResult::Value>;
    if constexpr (std::is_same_v<T, Id>) {
      update.e = IdentityFilter(source.b, source.e, update.b,
                                base::unchecked_get<M>(value.value).value,
                                comparators::NumericComparator<uint32_t, Op>());
    } else if constexpr (NumericType::Contains<T>()) {
      const auto* data =
          columns_[nf.arg<B::col>()].storage.template unchecked_data<T>();
      update.e = Filter(data, source.b, source.e, update.b,
                        base::unchecked_get<M>(value.value),
                        comparators::NumericComparator<M, Op>());
    } else {
      static_assert(std::is_same_v<T, Id>, "Unsupported type");
    }
  }

  template <typename Op>
  PERFETTO_ALWAYS_INLINE void StringFilter(
      const bytecode::StringFilterBase& sf) {
    using B = bytecode::StringFilterBase;
    const CastFilterValueResult& value = Reg(sf.arg<B::val_register>());
    auto& update = Reg(sf.arg<B::update_register>());
    if (!HandleInvalidCastFilterValueResult(value, update)) {
      return;
    }
    const char* val = base::unchecked_get<const char*>(value.value);
    const auto& source = Reg(sf.arg<B::source_register>());
    const StringPool::Id* ptr =
        columns_[sf.arg<B::col>()].storage.template unchecked_data<String>();
    update.e = FilterStringOp<Op>(ptr, source.b, source.e, update.b, val);
  }

  PERFETTO_ALWAYS_INLINE void StrideCopy(const bytecode::StrideCopy& tr) {
    using B = bytecode::StrideCopy;
    const auto& source = Register(tr.arg<B::source_register>());
    auto& update = Register(tr.arg<B::update_register>());
    uint32_t stride = tr.arg<B::stride>();
    PERFETTO_DCHECK(source.size() * stride <= update.size());
    uint32_t* ptr = update.b;
    for (const uint32_t* it = source.b; it < source.e; ++it) {
      *ptr = *it;
      ptr += stride;
    }
    PERFETTO_DCHECK(ptr == update.b + source.size() * stride);
    update.e = ptr;
  }

  template <typename Op>
  PERFETTO_ALWAYS_INLINE uint32_t* FilterStringOp(const StringPool::Id* data,
                                                  const uint32_t* begin,
                                                  const uint32_t* end,
                                                  uint32_t* output,
                                                  const char* val) {
    if constexpr (std::is_same_v<Op, Eq>) {
      return StringFilterEq(data, begin, end, output, val);
    } else if constexpr (std::is_same_v<Op, Ne>) {
      return StringFilterNe(data, begin, end, output, val);
    } else if constexpr (std::is_same_v<Op, Glob>) {
      return StringFilterGlob(data, begin, end, output, val);
    } else if constexpr (std::is_same_v<Op, Regex>) {
      return StringFilterRegex(data, begin, end, output, val);
    } else {
      return Filter(data, begin, end, output, NullTermStringView(val),
                    comparators::StringComparator<Op>{spool_});
    }
  }

  PERFETTO_ALWAYS_INLINE uint32_t* StringFilterEq(const StringPool::Id* data,
                                                  const uint32_t* begin,
                                                  const uint32_t* end,
                                                  uint32_t* output,
                                                  const char* val) {
    std::optional<StringPool::Id> id = spool_->GetId(base::StringView(val));
    if (!id) {
      return output;
    }
    static_assert(sizeof(StringPool::Id) == 4, "Id should be 4 bytes");
    return Filter(reinterpret_cast<const uint32_t*>(data), begin, end, output,
                  id->raw_id(), std::equal_to<>());
  }

  PERFETTO_ALWAYS_INLINE uint32_t* StringFilterNe(const StringPool::Id* data,
                                                  const uint32_t* begin,
                                                  const uint32_t* end,
                                                  uint32_t* output,
                                                  const char* val) {
    std::optional<StringPool::Id> id = spool_->GetId(base::StringView(val));
    if (!id) {
      memcpy(output, begin, size_t(end - begin));
      return output + (end - begin);
    }
    static_assert(sizeof(StringPool::Id) == 4, "Id should be 4 bytes");
    return Filter(reinterpret_cast<const uint32_t*>(data), begin, end, output,
                  id->raw_id(), std::not_equal_to<>());
  }

  PERFETTO_ALWAYS_INLINE uint32_t* StringFilterGlob(const StringPool::Id* data,
                                                    const uint32_t* begin,
                                                    const uint32_t* end,
                                                    uint32_t* output,
                                                    const char* val) {
    auto matcher = util::GlobMatcher::FromPattern(val);
    // If glob pattern doesn't involve any special characters, the function
    // called should be equality.
    if (matcher.IsEquality()) {
      return StringFilterEq(data, begin, end, output, val);
    }
    // For very big string pools (or small ranges) or pools with large
    // strings run a standard glob function.
    if (size_t(end - begin) < spool_->size() || spool_->HasLargeString()) {
      return Filter(data, begin, end, output, matcher,
                    comparators::Glob{spool_});
    }
    // TODO(lalitm): the BitVector can be placed in a register removing to
    // need to allocate every time.
    auto matches =
        BitVector::CreateWithSize(spool_->MaxSmallStringId().raw_id());
    PERFETTO_DCHECK(!spool_->HasLargeString());
    for (auto it = spool_->CreateIterator(); it; ++it) {
      auto id = it.StringId();
      matches.change_assume_unset(id.raw_id(),
                                  matcher.Matches(spool_->Get(id)));
    }
    return Filter(data, begin, end, output, matches,
                  comparators::GlobFullStringPool{});
  }

  PERFETTO_ALWAYS_INLINE uint32_t* StringFilterRegex(const StringPool::Id* data,
                                                     const uint32_t* begin,
                                                     const uint32_t* end,
                                                     uint32_t* output,
                                                     const char* val) {
    auto regex = regex::Regex::Create(val);
    if (!regex.ok()) {
      return output;
    }
    return Filter(data, begin, end, output, regex.value(),
                  comparators::Regex{spool_});
  }

  // Filters data based on a comparison with a specific value.
  // Only copies values that match the comparison condition.
  template <typename Comparator, typename V, typename I>
  [[nodiscard]] PERFETTO_ALWAYS_INLINE static uint32_t* Filter(
      const I* data,
      const uint32_t* begin,
      const uint32_t* end,
      uint32_t* o_start,
      const V& value,
      const Comparator& comparator) {
    uint32_t* o_write = o_start;
    for (const uint32_t* it = begin; it != end; ++it) {
      *o_write = *it;
      o_write += comparator(data[*it], value);
    }
    return o_write;
  }

  // Similar to Filter but operates directly on the identity values (indices)
  // rather than dereferencing through a data array.
  template <typename Comparator>
  [[nodiscard]] PERFETTO_ALWAYS_INLINE static uint32_t* IdentityFilter(
      const uint32_t* begin,
      const uint32_t* end,
      uint32_t* o_start,
      uint32_t value,
      Comparator comparator) {
    uint32_t* o_read = o_start;
    uint32_t* o_write = o_start;
    for (const uint32_t* it = begin; it != end; ++it, ++o_read) {
      *o_write = *o_read;
      o_write += comparator(*it, value);
    }
    return o_write;
  }

  // Attempts to cast a filter value to a numeric type, dispatching to the
  // appropriate type-specific conversion function.
  template <typename T>
  [[nodiscard]] PERFETTO_ALWAYS_INLINE static CastFilterValueResult::Validity
  CastFilterValueToNumeric(FilterValueHandle handle,
                           typename FVF::Type filter_value_type,
                           FVF* fetcher,
                           NonStringOp op,
                           T& out) {
    if constexpr (std::is_same_v<T, double>) {
      return CastFilterValueToDouble(handle, filter_value_type, fetcher, op,
                                     out);
    } else if constexpr (std::is_integral_v<T>) {
      return CastFilterValueToInteger<T>(handle, filter_value_type, fetcher, op,
                                         out);
    } else {
      static_assert(std::is_same_v<T, double>, "Unsupported type");
    }
  }

  // Attempts to cast a filter value to an integer type, handling various edge
  // cases such as out-of-range values and non-integer inputs.
  template <typename T>
  [[nodiscard]] PERFETTO_ALWAYS_INLINE static CastFilterValueResult::Validity
  CastFilterValueToInteger(FilterValueHandle handle,
                           typename FVF::Type filter_value_type,
                           FVF* fvf,
                           NonStringOp op,
                           T& out) {
    static_assert(std::is_integral_v<T>, "Unsupported type");

    using Op = NonNullOp;
    if (PERFETTO_LIKELY(filter_value_type == FVF::kInt64)) {
      int64_t res = fvf->Int64Value(handle.index);
      bool is_small = res < std::numeric_limits<T>::min();
      bool is_big = res > std::numeric_limits<T>::max();
      if (PERFETTO_UNLIKELY(is_small || is_big)) {
        switch (op.index()) {
          case Op::GetTypeIndex<Lt>():
          case Op::GetTypeIndex<Le>():
            if (is_small) {
              return CastFilterValueResult::kNoneMatch;
            }
            break;
          case Op::GetTypeIndex<Gt>():
          case Op::GetTypeIndex<Ge>():
            if (is_big) {
              return CastFilterValueResult::kNoneMatch;
            }
            break;
          case Op::GetTypeIndex<Eq>():
            return CastFilterValueResult::kNoneMatch;
          case Op::GetTypeIndex<Ne>():
            // Do nothing.
            break;
          default:
            PERFETTO_FATAL("Invalid numeric filter op");
        }
        return CastFilterValueResult::kAllMatch;
      }
      out = static_cast<T>(res);
      return CastFilterValueResult::kValid;
    }
    if (PERFETTO_LIKELY(filter_value_type == FVF::kDouble)) {
      double d = fvf->DoubleValue(handle.index);

      // We use the constants directly instead of using numeric_limits for
      // int64_t as the casts introduces rounding in the doubles as a double
      // cannot exactly represent int64::max().
      constexpr double kMin = std::is_same_v<T, int64_t>
                                  ? -9223372036854775808.0
                                  : std::numeric_limits<T>::min();
      constexpr double kMax = std::is_same_v<T, int64_t>
                                  ? 9223372036854775808.0
                                  : std::numeric_limits<T>::max();

      // NaNs always compare false to any value (including other NaNs),
      // regardless of the operator.
      if (PERFETTO_UNLIKELY(std::isnan(d))) {
        return CastFilterValueResult::kNoneMatch;
      }

      // The greater than or equal is intentional to account for the fact that
      // twos-complement integers are not symmetric around zero (i.e.
      // -9223372036854775808 can be represented but 9223372036854775808
      // cannot).
      bool is_big = d >= kMax;
      bool is_small = d < kMin;
      if (PERFETTO_LIKELY(d == trunc(d) && !is_small && !is_big)) {
        out = static_cast<T>(d);
        return CastFilterValueResult::kValid;
      }

      switch (op.index()) {
        case Op::GetTypeIndex<Lt>():
          return DoubleToInt<T, std::ceil>(is_small, is_big, d, out);
        case Op::GetTypeIndex<Le>():
          return DoubleToInt<T, std::floor>(is_small, is_big, d, out);
        case Op::GetTypeIndex<Gt>():
          return DoubleToInt<T, std::floor>(is_big, is_small, d, out);
        case Op::GetTypeIndex<Ge>():
          return DoubleToInt<T, std::ceil>(is_big, is_small, d, out);
        case Op::GetTypeIndex<Eq>():
          return CastFilterValueResult::kNoneMatch;
        case Op::GetTypeIndex<Ne>():
          // Do nothing.
          return CastFilterValueResult::kAllMatch;
        default:
          PERFETTO_FATAL("Invalid numeric filter op");
      }
    }
    return NumericConvertNonNumericValue(filter_value_type, op);
  }

  // Attempts to cast a filter value to a double, handling integer inputs and
  // various edge cases.
  [[nodiscard]] PERFETTO_ALWAYS_INLINE static CastFilterValueResult::Validity
  CastFilterValueToDouble(FilterValueHandle handle,
                          typename FVF::Type filter_value_type,
                          FVF* fetcher,
                          NonStringOp op,
                          double& out) {
    using Op = NonStringOp;
    if (PERFETTO_LIKELY(filter_value_type == FVF::kDouble)) {
      out = fetcher->DoubleValue(handle.index);
      return CastFilterValueResult::kValid;
    }
    if (PERFETTO_LIKELY(filter_value_type == FVF::kInt64)) {
      int64_t i = fetcher->Int64Value(handle.index);
      auto iad = static_cast<double>(i);
      auto iad_int = static_cast<int64_t>(iad);
      if (PERFETTO_LIKELY(i == iad_int)) {
        out = iad;
        return CastFilterValueResult::kValid;
      }
      switch (op.index()) {
        case Op::GetTypeIndex<Lt>():
          out = iad_int > i ? iad
                            : std::nextafter(
                                  iad, std::numeric_limits<double>::infinity());
          return CastFilterValueResult::kValid;
        case Op::GetTypeIndex<Le>():
          out = iad_int < i
                    ? iad
                    : std::nextafter(iad,
                                     -std::numeric_limits<double>::infinity());
          return CastFilterValueResult::kValid;
        case Op::GetTypeIndex<Gt>():
          out = iad_int < i
                    ? iad
                    : std::nextafter(iad,
                                     -std::numeric_limits<double>::infinity());
          return CastFilterValueResult::kValid;
        case Op::GetTypeIndex<Ge>():
          out = iad_int > i ? iad
                            : std::nextafter(
                                  iad, std::numeric_limits<double>::infinity());
          return CastFilterValueResult::kValid;
        case Op::GetTypeIndex<Eq>():
          return CastFilterValueResult::kNoneMatch;
        case Op::GetTypeIndex<Ne>():
          // Do nothing.
          return CastFilterValueResult::kAllMatch;
        default:
          PERFETTO_FATAL("Invalid numeric filter op");
      }
    }
    return NumericConvertNonNumericValue(filter_value_type, op);
  }

  // Converts a double to an integer type using the specified function (e.g.,
  // trunc, floor). Used as a helper for various numeric conversion operations.
  template <typename T, double (*fn)(double)>
  PERFETTO_ALWAYS_INLINE static CastFilterValueResult::Validity
  DoubleToInt(bool no_data, bool all_data, double d, T& out) {
    if (no_data) {
      return CastFilterValueResult::kNoneMatch;
    }
    if (all_data) {
      return CastFilterValueResult::kAllMatch;
    }
    out = static_cast<T>(fn(d));
    return CastFilterValueResult::kValid;
  }

  // Handles conversion of non-numeric values (strings, nulls) to numeric types
  // for comparison operations.
  PERFETTO_ALWAYS_INLINE static CastFilterValueResult::Validity
  NumericConvertNonNumericValue(typename FVF::Type filter_value_type,
                                NonStringOp op) {
    if (filter_value_type == FVF::kString) {
      using Op = NonStringOp;
      if (op.index() == Op::GetTypeIndex<Eq>() ||
          op.index() == Op::GetTypeIndex<Ge>() ||
          op.index() == Op::GetTypeIndex<Gt>()) {
        return CastFilterValueResult::kNoneMatch;
      }
      PERFETTO_DCHECK(op.index() == Op::GetTypeIndex<Ne>() ||
                      op.index() == Op::GetTypeIndex<Le>() ||
                      op.index() == Op::GetTypeIndex<Lt>());
      return CastFilterValueResult::kAllMatch;
    }

    PERFETTO_DCHECK(filter_value_type == FVF::kNull);

    // Nulls always compare false to any value (including other nulls),
    // regardless of the operator.
    return CastFilterValueResult::kNoneMatch;
  }

  PERFETTO_ALWAYS_INLINE static CastFilterValueResult::Validity
  StringValueConvert(FilterValueHandle handle,
                     typename FVF::Type filter_value_type,
                     FVF* fetcher,
                     const Op& op,
                     const char*& out) {
    if (PERFETTO_LIKELY(filter_value_type == FVF::kString)) {
      out = fetcher->StringValue(handle.index);
      return CastFilterValueResult::kValid;
    }
    if (PERFETTO_LIKELY(filter_value_type == FVF::kNull)) {
      // Nulls always compare false to any value (including other nulls),
      // regardless of the operator.
      return CastFilterValueResult::kNoneMatch;
    }
    if (PERFETTO_LIKELY(filter_value_type == FVF::kInt64 ||
                        filter_value_type == FVF::kDouble)) {
      switch (op.index()) {
        case Op::GetTypeIndex<Eq>():
        case Op::GetTypeIndex<Ge>():
        case Op::GetTypeIndex<Gt>():
        case Op::GetTypeIndex<Ne>():
          return CastFilterValueResult::kAllMatch;
        case Op::GetTypeIndex<Le>():
        case Op::GetTypeIndex<Lt>():
        case Op::GetTypeIndex<Glob>():
        case Op::GetTypeIndex<Regex>():
          return CastFilterValueResult::kNoneMatch;
        default:
          PERFETTO_FATAL("Invalid string filter op");
      }
    }
    PERFETTO_FATAL("Invalid filter spec value");
  }

  // Access a register for reading/writing with type safety through the handle.
  template <typename T>
  PERFETTO_ALWAYS_INLINE T& Register(reg::RwHandle<T> reg) {
    return base::unchecked_get<T>(registers_[reg.index]);
  }

  // Access a register for reading only with type safety through the handle.
  template <typename T>
  PERFETTO_ALWAYS_INLINE const T& Register(reg::ReadHandle<T> reg) const {
    return base::unchecked_get<T>(registers_[reg.index]);
  }

  // Conditionally access a register if it contains the expected type.
  // Returns nullptr if the register holds a different type.
  template <typename T>
  PERFETTO_ALWAYS_INLINE T* MaybeRegister(reg::WriteHandle<T> reg) {
    if (std::holds_alternative<T>(registers_[reg.index])) {
      return &base::unchecked_get<T>(registers_[reg.index]);
    }
    return nullptr;
  }

  // Writes a value to the specified register, handling type safety through the
  // handle.
  template <typename T>
  PERFETTO_ALWAYS_INLINE void WriteRegister(reg::WriteHandle<T> reg, T value) {
    registers_[reg.index] = std::move(value);
  }

  // The sequence of bytecode instructions to execute
  BytecodeVector bytecode_;
  // Register file holding intermediate values
  std::array<reg::Value, reg::kMaxRegisters> registers_;

  // Pointer to the source for filter values.
  FVF* fvf_;
  // Pointer to the data columns being processed
  const Column* columns_;
  // Pointer to the string pool (for string operations)
  const StringPool* spool_;
};

}  // namespace perfetto::trace_processor::dataframe::impl::bytecode

#endif  // SRC_TRACE_PROCESSOR_DATAFRAME_IMPL_BYTECODE_INTERPRETER_H_<|MERGE_RESOLUTION|>--- conflicted
+++ resolved
@@ -395,15 +395,9 @@
   template <typename T, typename Op>
   PERFETTO_ALWAYS_INLINE void NonStringFilter(
       const bytecode::NonStringFilterBase& nf) {
-<<<<<<< HEAD
     using B = bytecode::NonStringFilterBase;
-    const CastFilterValueResult& value = Reg(nf.arg<B::val_register>());
-    auto& update = Reg(nf.arg<B::update_register>());
-=======
-    using B = bytecode::NonStringFilter<T, Op>;
     const CastFilterValueResult& value = Register(nf.arg<B::val_register>());
     auto& update = Register(nf.arg<B::update_register>());
->>>>>>> 4aeada39
     if (!HandleInvalidCastFilterValueResult(value, update)) {
       return;
     }
@@ -428,13 +422,13 @@
   PERFETTO_ALWAYS_INLINE void StringFilter(
       const bytecode::StringFilterBase& sf) {
     using B = bytecode::StringFilterBase;
-    const CastFilterValueResult& value = Reg(sf.arg<B::val_register>());
-    auto& update = Reg(sf.arg<B::update_register>());
+    const CastFilterValueResult& value = Register(sf.arg<B::val_register>());
+    auto& update = Register(sf.arg<B::update_register>());
     if (!HandleInvalidCastFilterValueResult(value, update)) {
       return;
     }
     const char* val = base::unchecked_get<const char*>(value.value);
-    const auto& source = Reg(sf.arg<B::source_register>());
+    const auto& source = Register(sf.arg<B::source_register>());
     const StringPool::Id* ptr =
         columns_[sf.arg<B::col>()].storage.template unchecked_data<String>();
     update.e = FilterStringOp<Op>(ptr, source.b, source.e, update.b, val);
