/*
 * Copyright (C) 2017 The Android Open Source Project
 *
 * Licensed under the Apache License, Version 2.0 (the "License");
 * you may not use this file except in compliance with the License.
 * You may obtain a copy of the License at
 *
 *      http://www.apache.org/licenses/LICENSE-2.0
 *
 * Unless required by applicable law or agreed to in writing, software
 * distributed under the License is distributed on an "AS IS" BASIS,
 * WITHOUT WARRANTIES OR CONDITIONS OF ANY KIND, either express or implied.
 * See the License for the specific language governing permissions and
 * limitations under the License.
 */

#include "src/tracing/core/tracing_service_impl.h"

<<<<<<< HEAD
#include "perfetto/base/build_config.h"
#include "perfetto/tracing/core/forward_decls.h"

=======
>>>>>>> 5f456dbc
#include <errno.h>
#include <limits.h>
#include <string.h>

#include <cinttypes>
#include <regex>
#include <unordered_set>

#if !PERFETTO_BUILDFLAG(PERFETTO_OS_WIN) && \
    !PERFETTO_BUILDFLAG(PERFETTO_OS_NACL)
#include <sys/uio.h>
#include <sys/utsname.h>
#include <unistd.h>
#endif

#if PERFETTO_BUILDFLAG(PERFETTO_OS_ANDROID) && \
    PERFETTO_BUILDFLAG(PERFETTO_ANDROID_BUILD)
#include "src/android_internal/lazy_library_loader.h"    // nogncheck
#include "src/android_internal/tracing_service_proxy.h"  // nogncheck
#endif

#if PERFETTO_BUILDFLAG(PERFETTO_OS_ANDROID) || \
    PERFETTO_BUILDFLAG(PERFETTO_OS_LINUX) ||   \
    PERFETTO_BUILDFLAG(PERFETTO_OS_APPLE)
#define PERFETTO_HAS_CHMOD
#include <sys/stat.h>
#endif

#include <algorithm>

#include "perfetto/base/build_config.h"
#include "perfetto/base/status.h"
#include "perfetto/base/task_runner.h"
#include "perfetto/ext/base/android_utils.h"
#include "perfetto/ext/base/file_utils.h"
#include "perfetto/ext/base/metatrace.h"
#include "perfetto/ext/base/string_utils.h"
#include "perfetto/ext/base/temp_file.h"
#include "perfetto/ext/base/utils.h"
#include "perfetto/ext/base/uuid.h"
#include "perfetto/ext/base/version.h"
#include "perfetto/ext/base/watchdog.h"
#include "perfetto/ext/tracing/core/basic_types.h"
#include "perfetto/ext/tracing/core/consumer.h"
#include "perfetto/ext/tracing/core/observable_events.h"
#include "perfetto/ext/tracing/core/producer.h"
#include "perfetto/ext/tracing/core/shared_memory.h"
#include "perfetto/ext/tracing/core/shared_memory_abi.h"
#include "perfetto/ext/tracing/core/trace_packet.h"
#include "perfetto/ext/tracing/core/trace_writer.h"
#include "perfetto/protozero/scattered_heap_buffer.h"
#include "perfetto/protozero/static_buffer.h"
#include "perfetto/tracing/core/data_source_descriptor.h"
#include "perfetto/tracing/core/tracing_service_capabilities.h"
#include "perfetto/tracing/core/tracing_service_state.h"
#include "src/android_stats/statsd_logging_helper.h"
#include "src/protozero/filtering/message_filter.h"
#include "src/tracing/core/packet_stream_validator.h"
#include "src/tracing/core/shared_memory_arbiter_impl.h"
#include "src/tracing/core/trace_buffer.h"

#include "protos/perfetto/common/builtin_clock.gen.h"
#include "protos/perfetto/common/builtin_clock.pbzero.h"
#include "protos/perfetto/common/trace_stats.pbzero.h"
#include "protos/perfetto/config/trace_config.pbzero.h"
#include "protos/perfetto/trace/clock_snapshot.pbzero.h"
#include "protos/perfetto/trace/perfetto/tracing_service_event.pbzero.h"
#include "protos/perfetto/trace/system_info.pbzero.h"
#include "protos/perfetto/trace/trace_packet.pbzero.h"
#include "protos/perfetto/trace/trace_uuid.pbzero.h"
#include "protos/perfetto/trace/trigger.pbzero.h"

// General note: this class must assume that Producers are malicious and will
// try to crash / exploit this class. We can trust pointers because they come
// from the IPC layer, but we should never assume that that the producer calls
// come in the right order or their arguments are sane / within bounds.

// This is a macro because we want the call-site line number for the ELOG.
#define PERFETTO_SVC_ERR(...) \
  (PERFETTO_ELOG(__VA_ARGS__), ::perfetto::base::ErrStatus(__VA_ARGS__))

namespace perfetto {

namespace {
constexpr int kMaxBuffersPerConsumer = 128;
constexpr uint32_t kDefaultSnapshotsIntervalMs = 10 * 1000;
constexpr int kDefaultWriteIntoFilePeriodMs = 5000;
constexpr int kMaxConcurrentTracingSessions = 15;
constexpr int kMaxConcurrentTracingSessionsPerUid = 5;
constexpr int kMaxConcurrentTracingSessionsForStatsdUid = 10;
constexpr int64_t kMinSecondsBetweenTracesGuardrail = 5 * 60;

constexpr uint32_t kMillisPerHour = 3600000;
constexpr uint32_t kMillisPerDay = kMillisPerHour * 24;
constexpr uint32_t kMaxTracingDurationMillis = 7 * 24 * kMillisPerHour;

// These apply only if enable_extra_guardrails is true.
constexpr uint32_t kGuardrailsMaxTracingBufferSizeKb = 128 * 1024;
constexpr uint32_t kGuardrailsMaxTracingDurationMillis = 24 * kMillisPerHour;

#if PERFETTO_BUILDFLAG(PERFETTO_OS_WIN) || PERFETTO_BUILDFLAG(PERFETTO_OS_NACL)
struct iovec {
  void* iov_base;  // Address
  size_t iov_len;  // Block size
};

// Simple implementation of writev. Note that this does not give the atomicity
// guarantees of a real writev, but we don't depend on these (we aren't writing
// to the same file from another thread).
ssize_t writev(int fd, const struct iovec* iov, int iovcnt) {
  ssize_t total_size = 0;
  for (int i = 0; i < iovcnt; ++i) {
    ssize_t current_size = base::WriteAll(fd, iov[i].iov_base, iov[i].iov_len);
    if (current_size != static_cast<ssize_t>(iov[i].iov_len))
      return -1;
    total_size += current_size;
  }
  return total_size;
}

#define IOV_MAX 1024  // Linux compatible limit.

#endif  // PERFETTO_BUILDFLAG(PERFETTO_OS_WIN) ||
        // PERFETTO_BUILDFLAG(PERFETTO_OS_NACL)

// Partially encodes a CommitDataRequest in an int32 for the purposes of
// metatracing. Note that it encodes only the bottom 10 bits of the producer id
// (which is technically 16 bits wide).
//
// Format (by bit range):
// [   31 ][         30 ][             29:20 ][            19:10 ][        9:0]
// [unused][has flush id][num chunks to patch][num chunks to move][producer id]
static int32_t EncodeCommitDataRequest(ProducerID producer_id,
                                       const CommitDataRequest& req_untrusted) {
  uint32_t cmov = static_cast<uint32_t>(req_untrusted.chunks_to_move_size());
  uint32_t cpatch = static_cast<uint32_t>(req_untrusted.chunks_to_patch_size());
  uint32_t has_flush_id = req_untrusted.flush_request_id() != 0;

  uint32_t mask = (1 << 10) - 1;
  uint32_t acc = 0;
  acc |= has_flush_id << 30;
  acc |= (cpatch & mask) << 20;
  acc |= (cmov & mask) << 10;
  acc |= (producer_id & mask);
  return static_cast<int32_t>(acc);
}

void SerializeAndAppendPacket(std::vector<TracePacket>* packets,
                              std::vector<uint8_t> packet) {
  Slice slice = Slice::Allocate(packet.size());
  memcpy(slice.own_data(), packet.data(), packet.size());
  packets->emplace_back();
  packets->back().AddSlice(std::move(slice));
}

std::tuple<size_t /*shm_size*/, size_t /*page_size*/> EnsureValidShmSizes(
    size_t shm_size,
    size_t page_size) {
  // Theoretically the max page size supported by the ABI is 64KB.
  // However, the current implementation of TraceBuffer (the non-shared
  // userspace buffer where the service copies data) supports at most
  // 32K. Setting 64K "works" from the producer<>consumer viewpoint
  // but then causes the data to be discarded when copying it into
  // TraceBuffer.
  constexpr size_t kMaxPageSize = 32 * 1024;
  static_assert(kMaxPageSize <= SharedMemoryABI::kMaxPageSize, "");

  if (page_size == 0)
    page_size = TracingServiceImpl::kDefaultShmPageSize;
  if (shm_size == 0)
    shm_size = TracingServiceImpl::kDefaultShmSize;

  page_size = std::min<size_t>(page_size, kMaxPageSize);
  shm_size = std::min<size_t>(shm_size, TracingServiceImpl::kMaxShmSize);

  // The tracing page size has to be multiple of 4K. On some systems (e.g. Mac
  // on Arm64) the system page size can be larger (e.g., 16K). That doesn't
  // matter here, because the tracing page size is just a logical partitioning
  // and does not have any dependencies on kernel mm syscalls (read: it's fine
  // to have trace page sizes of 4K on a system where the kernel page size is
  // 16K).
  bool page_size_is_valid = page_size >= SharedMemoryABI::kMinPageSize;
  page_size_is_valid &= page_size % SharedMemoryABI::kMinPageSize == 0;

  // Only allow power of two numbers of pages, i.e. 1, 2, 4, 8 pages.
  size_t num_pages = page_size / SharedMemoryABI::kMinPageSize;
  page_size_is_valid &= (num_pages & (num_pages - 1)) == 0;

  if (!page_size_is_valid || shm_size < page_size ||
      shm_size % page_size != 0) {
    return std::make_tuple(TracingServiceImpl::kDefaultShmSize,
                           TracingServiceImpl::kDefaultShmPageSize);
  }
  return std::make_tuple(shm_size, page_size);
}

bool NameMatchesFilter(const std::string& name,
                       const std::vector<std::string>& name_filter,
                       const std::vector<std::string>& name_regex_filter) {
  bool filter_is_set = !name_filter.empty() || !name_regex_filter.empty();
  if (!filter_is_set)
    return true;
  bool filter_matches = std::find(name_filter.begin(), name_filter.end(),
                                  name) != name_filter.end();
  bool filter_regex_matches =
      std::find_if(name_regex_filter.begin(), name_regex_filter.end(),
                   [&](const std::string& regex) {
                     return std::regex_match(
                         name, std::regex(regex, std::regex::extended));
                   }) != name_regex_filter.end();
  return filter_matches || filter_regex_matches;
}

// Used when TraceConfig.write_into_file == true and output_path is not empty.
base::ScopedFile CreateTraceFile(const std::string& path, bool overwrite) {
#if PERFETTO_BUILDFLAG(PERFETTO_OS_ANDROID) && \
    PERFETTO_BUILDFLAG(PERFETTO_ANDROID_BUILD)
  // This is NOT trying to preserve any security property, SELinux does that.
  // It just improves the actionability of the error when people try to save the
  // trace in a location that is not SELinux-allowed (a generic "permission
  // denied" vs "don't put it here, put it there").
  // These are the only SELinux approved dir for trace files that are created
  // directly by traced.
  static const char* kTraceDirBasePath = "/data/misc/perfetto-traces/";
  if (!base::StartsWith(path, kTraceDirBasePath)) {
    PERFETTO_ELOG("Invalid output_path %s. On Android it must be within %s.",
                  path.c_str(), kTraceDirBasePath);
    return base::ScopedFile();
  }
#endif
  // O_CREAT | O_EXCL will fail if the file exists already.
  const int flags = O_RDWR | O_CREAT | (overwrite ? O_TRUNC : O_EXCL);
  auto fd = base::OpenFile(path, flags, 0600);
  if (fd) {
#if defined(PERFETTO_HAS_CHMOD)
    // Passing 0644 directly above won't work because of umask.
    PERFETTO_CHECK(fchmod(*fd, 0644) == 0);
#endif
  } else {
    PERFETTO_PLOG("Failed to create %s", path.c_str());
  }
  return fd;
}

bool ShouldLogEvent(const TraceConfig& cfg) {
  switch (cfg.statsd_logging()) {
    case TraceConfig::STATSD_LOGGING_ENABLED:
      return true;
    case TraceConfig::STATSD_LOGGING_DISABLED:
      return false;
    case TraceConfig::STATSD_LOGGING_UNSPECIFIED:
      break;
  }
  // For backward compatibility with older versions of perfetto_cmd.
  return cfg.enable_extra_guardrails();
}

// Appends `data` (which has `size` bytes), to `*packet`. Splits the data in
// slices no larger than `max_slice_size`.
void AppendOwnedSlicesToPacket(std::unique_ptr<uint8_t[]> data,
                               size_t size,
                               size_t max_slice_size,
                               perfetto::TracePacket* packet) {
  if (size <= max_slice_size) {
    packet->AddSlice(Slice::TakeOwnership(std::move(data), size));
    return;
  }
  uint8_t* src_ptr = data.get();
  for (size_t size_left = size; size_left > 0;) {
    const size_t slice_size = std::min(size_left, max_slice_size);

    Slice slice = Slice::Allocate(slice_size);
    memcpy(slice.own_data(), src_ptr, slice_size);
    packet->AddSlice(std::move(slice));
<<<<<<< HEAD

    src_ptr += slice_size;
    size_left -= slice_size;
  }
}

=======

    src_ptr += slice_size;
    size_left -= slice_size;
  }
}

>>>>>>> 5f456dbc
}  // namespace

// static
std::unique_ptr<TracingService> TracingService::CreateInstance(
    std::unique_ptr<SharedMemory::Factory> shm_factory,
    base::TaskRunner* task_runner,
    InitOpts init_opts) {
  return std::unique_ptr<TracingService>(
      new TracingServiceImpl(std::move(shm_factory), task_runner, init_opts));
}

TracingServiceImpl::TracingServiceImpl(
    std::unique_ptr<SharedMemory::Factory> shm_factory,
    base::TaskRunner* task_runner,
    InitOpts init_opts)
    : task_runner_(task_runner),
      init_opts_(init_opts),
      shm_factory_(std::move(shm_factory)),
      uid_(base::GetCurrentUserId()),
      buffer_ids_(kMaxTraceBufferID),
      trigger_probability_rand_(
          static_cast<uint32_t>(base::GetWallTimeNs().count())),
      weak_ptr_factory_(this) {
  PERFETTO_DCHECK(task_runner_);
}

TracingServiceImpl::~TracingServiceImpl() {
  // TODO(fmayer): handle teardown of all Producer.
}

std::unique_ptr<TracingService::ProducerEndpoint>
TracingServiceImpl::ConnectProducer(Producer* producer,
                                    uid_t uid,
                                    pid_t pid,
                                    const std::string& producer_name,
                                    size_t shared_memory_size_hint_bytes,
                                    bool in_process,
                                    ProducerSMBScrapingMode smb_scraping_mode,
                                    size_t shared_memory_page_size_hint_bytes,
                                    std::unique_ptr<SharedMemory> shm,
                                    const std::string& sdk_version) {
  PERFETTO_DCHECK_THREAD(thread_checker_);

  if (lockdown_mode_ && uid != base::GetCurrentUserId()) {
    PERFETTO_DLOG("Lockdown mode. Rejecting producer with UID %ld",
                  static_cast<unsigned long>(uid));
    return nullptr;
  }

  if (producers_.size() >= kMaxProducerID) {
    PERFETTO_DFATAL("Too many producers.");
    return nullptr;
  }
  const ProducerID id = GetNextProducerID();
  PERFETTO_DLOG("Producer %" PRIu16 " connected, uid=%d", id,
                static_cast<int>(uid));
  bool smb_scraping_enabled = smb_scraping_enabled_;
  switch (smb_scraping_mode) {
    case ProducerSMBScrapingMode::kDefault:
      break;
    case ProducerSMBScrapingMode::kEnabled:
      smb_scraping_enabled = true;
      break;
    case ProducerSMBScrapingMode::kDisabled:
      smb_scraping_enabled = false;
      break;
  }

  std::unique_ptr<ProducerEndpointImpl> endpoint(new ProducerEndpointImpl(
      id, uid, pid, this, task_runner_, producer, producer_name, sdk_version,
      in_process, smb_scraping_enabled));
  auto it_and_inserted = producers_.emplace(id, endpoint.get());
  PERFETTO_DCHECK(it_and_inserted.second);
  endpoint->shmem_size_hint_bytes_ = shared_memory_size_hint_bytes;
  endpoint->shmem_page_size_hint_bytes_ = shared_memory_page_size_hint_bytes;

  // Producer::OnConnect() should run before Producer::OnTracingSetup(). The
  // latter may be posted by SetupSharedMemory() below, so post OnConnect() now.
  auto weak_ptr = endpoint->weak_ptr_factory_.GetWeakPtr();
  task_runner_->PostTask([weak_ptr] {
    if (weak_ptr)
      weak_ptr->producer_->OnConnect();
  });

  if (shm) {
    // The producer supplied an SMB. This is used only by Chrome; in the most
    // common cases the SMB is created by the service and passed via
    // OnTracingSetup(). Verify that it is correctly sized before we attempt to
    // use it. The transport layer has to verify the integrity of the SMB (e.g.
    // ensure that the producer can't resize if after the fact).
    size_t shm_size, page_size;
    std::tie(shm_size, page_size) =
        EnsureValidShmSizes(shm->size(), endpoint->shmem_page_size_hint_bytes_);
    if (shm_size == shm->size() &&
        page_size == endpoint->shmem_page_size_hint_bytes_) {
      PERFETTO_DLOG(
          "Adopting producer-provided SMB of %zu kB for producer \"%s\"",
          shm_size / 1024, endpoint->name_.c_str());
      endpoint->SetupSharedMemory(std::move(shm), page_size,
                                  /*provided_by_producer=*/true);
    } else {
      PERFETTO_LOG(
          "Discarding incorrectly sized producer-provided SMB for producer "
          "\"%s\", falling back to service-provided SMB. Requested sizes: %zu "
          "B total, %zu B page size; suggested corrected sizes: %zu B total, "
          "%zu B page size",
          endpoint->name_.c_str(), shm->size(),
          endpoint->shmem_page_size_hint_bytes_, shm_size, page_size);
      shm.reset();
    }
  }

  return std::unique_ptr<ProducerEndpoint>(std::move(endpoint));
}

void TracingServiceImpl::DisconnectProducer(ProducerID id) {
  PERFETTO_DCHECK_THREAD(thread_checker_);
  PERFETTO_DLOG("Producer %" PRIu16 " disconnected", id);
  PERFETTO_DCHECK(producers_.count(id));

  // Scrape remaining chunks for this producer to ensure we don't lose data.
  if (auto* producer = GetProducer(id)) {
    for (auto& session_id_and_session : tracing_sessions_)
      ScrapeSharedMemoryBuffers(&session_id_and_session.second, producer);
  }

  for (auto it = data_sources_.begin(); it != data_sources_.end();) {
    auto next = it;
    next++;
    if (it->second.producer_id == id)
      UnregisterDataSource(id, it->second.descriptor.name());
    it = next;
  }

  producers_.erase(id);
  UpdateMemoryGuardrail();
}

TracingServiceImpl::ProducerEndpointImpl* TracingServiceImpl::GetProducer(
    ProducerID id) const {
  PERFETTO_DCHECK_THREAD(thread_checker_);
  auto it = producers_.find(id);
  if (it == producers_.end())
    return nullptr;
  return it->second;
}

std::unique_ptr<TracingService::ConsumerEndpoint>
TracingServiceImpl::ConnectConsumer(Consumer* consumer, uid_t uid) {
  PERFETTO_DCHECK_THREAD(thread_checker_);
  PERFETTO_DLOG("Consumer %p connected from UID %" PRIu64,
                reinterpret_cast<void*>(consumer), static_cast<uint64_t>(uid));
  std::unique_ptr<ConsumerEndpointImpl> endpoint(
      new ConsumerEndpointImpl(this, task_runner_, consumer, uid));
  auto it_and_inserted = consumers_.emplace(endpoint.get());
  PERFETTO_DCHECK(it_and_inserted.second);
  // Consumer might go away before we're able to send the connect notification,
  // if that is the case just bail out.
  auto weak_ptr = endpoint->weak_ptr_factory_.GetWeakPtr();
  task_runner_->PostTask([weak_ptr] {
    if (weak_ptr)
      weak_ptr->consumer_->OnConnect();
  });
  return std::unique_ptr<ConsumerEndpoint>(std::move(endpoint));
}

void TracingServiceImpl::DisconnectConsumer(ConsumerEndpointImpl* consumer) {
  PERFETTO_DCHECK_THREAD(thread_checker_);
  PERFETTO_DLOG("Consumer %p disconnected", reinterpret_cast<void*>(consumer));
  PERFETTO_DCHECK(consumers_.count(consumer));

  // TODO(primiano) : Check that this is safe (what happens if there are
  // ReadBuffers() calls posted in the meantime? They need to become noop).
  if (consumer->tracing_session_id_)
    FreeBuffers(consumer->tracing_session_id_);  // Will also DisableTracing().
  consumers_.erase(consumer);

  // At this point no more pointers to |consumer| should be around.
  PERFETTO_DCHECK(!std::any_of(
      tracing_sessions_.begin(), tracing_sessions_.end(),
      [consumer](const std::pair<const TracingSessionID, TracingSession>& kv) {
        return kv.second.consumer_maybe_null == consumer;
      }));
}

bool TracingServiceImpl::DetachConsumer(ConsumerEndpointImpl* consumer,
                                        const std::string& key) {
  PERFETTO_DCHECK_THREAD(thread_checker_);
  PERFETTO_DLOG("Consumer %p detached", reinterpret_cast<void*>(consumer));
  PERFETTO_DCHECK(consumers_.count(consumer));

  TracingSessionID tsid = consumer->tracing_session_id_;
  TracingSession* tracing_session;
  if (!tsid || !(tracing_session = GetTracingSession(tsid)))
    return false;

  if (GetDetachedSession(consumer->uid_, key)) {
    PERFETTO_ELOG("Another session has been detached with the same key \"%s\"",
                  key.c_str());
    return false;
  }

  PERFETTO_DCHECK(tracing_session->consumer_maybe_null == consumer);
  tracing_session->consumer_maybe_null = nullptr;
  tracing_session->detach_key = key;
  consumer->tracing_session_id_ = 0;
  return true;
}

bool TracingServiceImpl::AttachConsumer(ConsumerEndpointImpl* consumer,
                                        const std::string& key) {
  PERFETTO_DCHECK_THREAD(thread_checker_);
  PERFETTO_DLOG("Consumer %p attaching to session %s",
                reinterpret_cast<void*>(consumer), key.c_str());
  PERFETTO_DCHECK(consumers_.count(consumer));

  if (consumer->tracing_session_id_) {
    PERFETTO_ELOG(
        "Cannot reattach consumer to session %s"
        " while it already attached tracing session ID %" PRIu64,
        key.c_str(), consumer->tracing_session_id_);
    return false;
  }

  auto* tracing_session = GetDetachedSession(consumer->uid_, key);
  if (!tracing_session) {
    PERFETTO_ELOG(
        "Failed to attach consumer, session '%s' not found for uid %d",
        key.c_str(), static_cast<int>(consumer->uid_));
    return false;
  }

  consumer->tracing_session_id_ = tracing_session->id;
  tracing_session->consumer_maybe_null = consumer;
  tracing_session->detach_key.clear();
  return true;
}

base::Status TracingServiceImpl::EnableTracing(ConsumerEndpointImpl* consumer,
                                               const TraceConfig& cfg,
                                               base::ScopedFile fd) {
  PERFETTO_DCHECK_THREAD(thread_checker_);

  // If the producer is specifying a UUID, respect that (at least for the first
  // snapshot). Otherwise generate a new UUID.
  base::Uuid uuid(cfg.trace_uuid_lsb(), cfg.trace_uuid_msb());
  if (!uuid)
    uuid = base::Uuidv4();

  PERFETTO_DLOG("Enabling tracing for consumer %p, UUID: %s",
                reinterpret_cast<void*>(consumer),
                uuid.ToPrettyString().c_str());
  MaybeLogUploadEvent(cfg, uuid, PerfettoStatsdAtom::kTracedEnableTracing);
  if (cfg.lockdown_mode() == TraceConfig::LOCKDOWN_SET)
    lockdown_mode_ = true;
  if (cfg.lockdown_mode() == TraceConfig::LOCKDOWN_CLEAR)
    lockdown_mode_ = false;

  // Scope |tracing_session| to this block to prevent accidental use of a null
  // pointer later in this function.
  {
    TracingSession* tracing_session =
        GetTracingSession(consumer->tracing_session_id_);
    if (tracing_session) {
      MaybeLogUploadEvent(
          cfg, uuid,
          PerfettoStatsdAtom::kTracedEnableTracingExistingTraceSession);
      return PERFETTO_SVC_ERR(
          "A Consumer is trying to EnableTracing() but another tracing "
          "session is already active (forgot a call to FreeBuffers() ?)");
    }
  }

  const uint32_t max_duration_ms = cfg.enable_extra_guardrails()
                                       ? kGuardrailsMaxTracingDurationMillis
                                       : kMaxTracingDurationMillis;
  if (cfg.duration_ms() > max_duration_ms) {
    MaybeLogUploadEvent(cfg, uuid,
                        PerfettoStatsdAtom::kTracedEnableTracingTooLongTrace);
    return PERFETTO_SVC_ERR("Requested too long trace (%" PRIu32
                            "ms  > %" PRIu32 " ms)",
                            cfg.duration_ms(), max_duration_ms);
  }

<<<<<<< HEAD
  const bool has_trigger_config = cfg.trigger_config().trigger_mode() !=
                                  TraceConfig::TriggerConfig::UNSPECIFIED;
=======
  const bool has_trigger_config =
      GetTriggerMode(cfg) != TraceConfig::TriggerConfig::UNSPECIFIED;
>>>>>>> 5f456dbc
  if (has_trigger_config &&
      (cfg.trigger_config().trigger_timeout_ms() == 0 ||
       cfg.trigger_config().trigger_timeout_ms() > max_duration_ms)) {
    MaybeLogUploadEvent(
        cfg, uuid,
        PerfettoStatsdAtom::kTracedEnableTracingInvalidTriggerTimeout);
    return PERFETTO_SVC_ERR(
        "Traces with START_TRACING triggers must provide a positive "
        "trigger_timeout_ms < 7 days (received %" PRIu32 "ms)",
        cfg.trigger_config().trigger_timeout_ms());
  }

  // This check has been introduced in May 2023 after finding b/274931668.
  if (static_cast<int>(cfg.trigger_config().trigger_mode()) >
      TraceConfig::TriggerConfig::TriggerMode_MAX) {
    MaybeLogUploadEvent(
        cfg, uuid, PerfettoStatsdAtom::kTracedEnableTracingInvalidTriggerMode);
    return PERFETTO_SVC_ERR(
        "The trace config specified an invalid trigger_mode");
  }

<<<<<<< HEAD
=======
  if (cfg.trigger_config().use_clone_snapshot_if_available() &&
      cfg.trigger_config().trigger_mode() !=
          TraceConfig::TriggerConfig::STOP_TRACING) {
    MaybeLogUploadEvent(
        cfg, uuid, PerfettoStatsdAtom::kTracedEnableTracingInvalidTriggerMode);
    return PERFETTO_SVC_ERR(
        "trigger_mode must be STOP_TRACING when "
        "use_clone_snapshot_if_available=true");
  }

>>>>>>> 5f456dbc
  if (has_trigger_config && cfg.duration_ms() != 0) {
    MaybeLogUploadEvent(
        cfg, uuid, PerfettoStatsdAtom::kTracedEnableTracingDurationWithTrigger);
    return PERFETTO_SVC_ERR(
        "duration_ms was set, this must not be set for traces with triggers.");
  }

  if ((GetTriggerMode(cfg) == TraceConfig::TriggerConfig::STOP_TRACING ||
       GetTriggerMode(cfg) == TraceConfig::TriggerConfig::CLONE_SNAPSHOT) &&
      cfg.write_into_file()) {
    // We don't support this usecase because there are subtle assumptions which
    // break around TracingServiceEvents and windowed sorting (i.e. if we don't
    // drain the events in ReadBuffersIntoFile because we are waiting for
    // STOP_TRACING, we can end up queueing up a lot of TracingServiceEvents and
    // emitting them wildy out of order breaking windowed sorting in trace
    // processor).
    MaybeLogUploadEvent(
        cfg, uuid,
        PerfettoStatsdAtom::kTracedEnableTracingStopTracingWriteIntoFile);
    return PERFETTO_SVC_ERR(
        "Specifying trigger mode STOP_TRACING/CLONE_SNAPSHOT and "
        "write_into_file together is unsupported");
  }

  std::unordered_set<std::string> triggers;
  for (const auto& trigger : cfg.trigger_config().triggers()) {
    if (!triggers.insert(trigger.name()).second) {
      MaybeLogUploadEvent(
          cfg, uuid,
          PerfettoStatsdAtom::kTracedEnableTracingDuplicateTriggerName);
      return PERFETTO_SVC_ERR("Duplicate trigger name: %s",
                              trigger.name().c_str());
    }
  }

  if (cfg.enable_extra_guardrails()) {
    if (cfg.deferred_start()) {
      MaybeLogUploadEvent(
          cfg, uuid,
          PerfettoStatsdAtom::kTracedEnableTracingInvalidDeferredStart);
      return PERFETTO_SVC_ERR(
          "deferred_start=true is not supported in unsupervised traces");
    }
    uint64_t buf_size_sum = 0;
    for (const auto& buf : cfg.buffers()) {
      if (buf.size_kb() % 4 != 0) {
        MaybeLogUploadEvent(
            cfg, uuid,
            PerfettoStatsdAtom::kTracedEnableTracingInvalidBufferSize);
        return PERFETTO_SVC_ERR(
            "buffers.size_kb must be a multiple of 4, got %" PRIu32,
            buf.size_kb());
      }
      buf_size_sum += buf.size_kb();
    }

    uint32_t max_tracing_buffer_size_kb =
        std::max(kGuardrailsMaxTracingBufferSizeKb,
                 cfg.guardrail_overrides().max_tracing_buffer_size_kb());
    if (buf_size_sum > max_tracing_buffer_size_kb) {
      MaybeLogUploadEvent(
          cfg, uuid,
          PerfettoStatsdAtom::kTracedEnableTracingBufferSizeTooLarge);
      return PERFETTO_SVC_ERR("Requested too large trace buffer (%" PRIu64
                              "kB  > %" PRIu32 " kB)",
                              buf_size_sum, max_tracing_buffer_size_kb);
    }
  }

  if (cfg.buffers_size() > kMaxBuffersPerConsumer) {
    MaybeLogUploadEvent(cfg, uuid,
                        PerfettoStatsdAtom::kTracedEnableTracingTooManyBuffers);
    return PERFETTO_SVC_ERR("Too many buffers configured (%d)",
                            cfg.buffers_size());
  }
  // Check that the config specifies all buffers for its data sources. This
  // is also checked in SetupDataSource, but it is simpler to return a proper
  // error to the consumer from here (and there will be less state to undo).
  for (const TraceConfig::DataSource& cfg_data_source : cfg.data_sources()) {
    size_t num_buffers = static_cast<size_t>(cfg.buffers_size());
    size_t target_buffer = cfg_data_source.config().target_buffer();
    if (target_buffer >= num_buffers) {
      MaybeLogUploadEvent(
          cfg, uuid, PerfettoStatsdAtom::kTracedEnableTracingOobTargetBuffer);
      return PERFETTO_SVC_ERR(
          "Data source \"%s\" specified an out of bounds target_buffer (%zu >= "
          "%zu)",
          cfg_data_source.config().name().c_str(), target_buffer, num_buffers);
    }
  }

  if (!cfg.unique_session_name().empty()) {
    const std::string& name = cfg.unique_session_name();
    for (auto& kv : tracing_sessions_) {
      if (kv.second.state == TracingSession::CLONED_READ_ONLY)
        continue;  // Don't consider cloned sessions in uniqueness checks.
      if (kv.second.config.unique_session_name() == name) {
        MaybeLogUploadEvent(
            cfg, uuid,
            PerfettoStatsdAtom::kTracedEnableTracingDuplicateSessionName);
        static const char fmt[] =
            "A trace with this unique session name (%s) already exists";
        // This happens frequently, don't make it an "E"LOG.
        PERFETTO_LOG(fmt, name.c_str());
        return base::ErrStatus(fmt, name.c_str());
      }
    }
  }

  if (cfg.enable_extra_guardrails()) {
    // unique_session_name can be empty
    const std::string& name = cfg.unique_session_name();
    int64_t now_s = base::GetBootTimeS().count();

    // Remove any entries where the time limit has passed so this map doesn't
    // grow indefinitely:
    std::map<std::string, int64_t>& sessions = session_to_last_trace_s_;
    for (auto it = sessions.cbegin(); it != sessions.cend();) {
      if (now_s - it->second > kMinSecondsBetweenTracesGuardrail) {
        it = sessions.erase(it);
      } else {
        ++it;
      }
    }

    int64_t& previous_s = session_to_last_trace_s_[name];
    if (previous_s == 0) {
      previous_s = now_s;
    } else {
      MaybeLogUploadEvent(
          cfg, uuid,
          PerfettoStatsdAtom::kTracedEnableTracingSessionNameTooRecent);
      return PERFETTO_SVC_ERR(
          "A trace with unique session name \"%s\" began less than %" PRId64
          "s ago (%" PRId64 "s)",
          name.c_str(), kMinSecondsBetweenTracesGuardrail, now_s - previous_s);
    }
  }

  const int sessions_for_uid = static_cast<int>(std::count_if(
      tracing_sessions_.begin(), tracing_sessions_.end(),
      [consumer](const decltype(tracing_sessions_)::value_type& s) {
        return s.second.consumer_uid == consumer->uid_;
      }));

  int per_uid_limit = kMaxConcurrentTracingSessionsPerUid;
  if (consumer->uid_ == 1066 /* AID_STATSD*/) {
    per_uid_limit = kMaxConcurrentTracingSessionsForStatsdUid;
  }
  if (sessions_for_uid >= per_uid_limit) {
    MaybeLogUploadEvent(
        cfg, uuid,
        PerfettoStatsdAtom::kTracedEnableTracingTooManySessionsForUid);
    return PERFETTO_SVC_ERR(
        "Too many concurrent tracing sesions (%d) for uid %d limit is %d",
        sessions_for_uid, static_cast<int>(consumer->uid_), per_uid_limit);
  }

  // TODO(primiano): This is a workaround to prevent that a producer gets stuck
  // in a state where it stalls by design by having more TraceWriterImpl
  // instances than free pages in the buffer. This is really a bug in
  // trace_probes and the way it handles stalls in the shmem buffer.
  if (tracing_sessions_.size() >= kMaxConcurrentTracingSessions) {
    MaybeLogUploadEvent(
        cfg, uuid,
        PerfettoStatsdAtom::kTracedEnableTracingTooManyConcurrentSessions);
    return PERFETTO_SVC_ERR("Too many concurrent tracing sesions (%zu)",
                            tracing_sessions_.size());
  }

  // If the trace config provides a filter bytecode, setup the filter now.
  // If the filter loading fails, abort the tracing session rather than running
  // unfiltered.
  std::unique_ptr<protozero::MessageFilter> trace_filter;
  if (cfg.has_trace_filter()) {
    const auto& filt = cfg.trace_filter();
    const std::string& bytecode = filt.bytecode();
    trace_filter.reset(new protozero::MessageFilter());
    if (!trace_filter->LoadFilterBytecode(bytecode.data(), bytecode.size())) {
      MaybeLogUploadEvent(
          cfg, uuid, PerfettoStatsdAtom::kTracedEnableTracingInvalidFilter);
      return PERFETTO_SVC_ERR("Trace filter bytecode invalid, aborting");
    }
    // The filter is created using perfetto.protos.Trace as root message
    // (because that makes it possible to play around with the `proto_filter`
    // tool on actual traces). Here in the service, however, we deal with
    // perfetto.protos.TracePacket(s), which are one level down (Trace.packet).
    // The IPC client (or the write_into_filte logic in here) are responsible
    // for pre-pending the packet preamble (See GetProtoPreamble() calls), but
    // the preamble is not there at ReadBuffer time. Hence we change the root of
    // the filtering to start at the Trace.packet level.
    uint32_t packet_field_id = TracePacket::kPacketFieldNumber;
    if (!trace_filter->SetFilterRoot(&packet_field_id, 1)) {
      MaybeLogUploadEvent(
          cfg, uuid, PerfettoStatsdAtom::kTracedEnableTracingInvalidFilter);
      return PERFETTO_SVC_ERR("Failed to set filter root.");
    }
  }

  const TracingSessionID tsid = ++last_tracing_session_id_;
  TracingSession* tracing_session =
      &tracing_sessions_
           .emplace(std::piecewise_construct, std::forward_as_tuple(tsid),
                    std::forward_as_tuple(tsid, consumer, cfg, task_runner_))
           .first->second;

  tracing_session->trace_uuid = uuid;

  if (trace_filter)
    tracing_session->trace_filter = std::move(trace_filter);

  if (cfg.write_into_file()) {
    if (!fd ^ !cfg.output_path().empty()) {
      MaybeLogUploadEvent(
          tracing_session->config, uuid,
          PerfettoStatsdAtom::kTracedEnableTracingInvalidFdOutputFile);
      tracing_sessions_.erase(tsid);
      return PERFETTO_SVC_ERR(
          "When write_into_file==true either a FD needs to be passed or "
          "output_path must be populated (but not both)");
    }
    if (!cfg.output_path().empty()) {
      fd = CreateTraceFile(cfg.output_path(), /*overwrite=*/false);
      if (!fd) {
        MaybeLogUploadEvent(
            tracing_session->config, uuid,
            PerfettoStatsdAtom::kTracedEnableTracingFailedToCreateFile);
        tracing_sessions_.erase(tsid);
        return PERFETTO_SVC_ERR("Failed to create the trace file %s",
                                cfg.output_path().c_str());
      }
    }
    tracing_session->write_into_file = std::move(fd);
    uint32_t write_period_ms = cfg.file_write_period_ms();
    if (write_period_ms == 0)
      write_period_ms = kDefaultWriteIntoFilePeriodMs;
    if (write_period_ms < min_write_period_ms_)
      write_period_ms = min_write_period_ms_;
    tracing_session->write_period_ms = write_period_ms;
    tracing_session->max_file_size_bytes = cfg.max_file_size_bytes();
    tracing_session->bytes_written_into_file = 0;
  }

  if (!cfg.compress_from_cli() &&
      cfg.compression_type() == TraceConfig::COMPRESSION_TYPE_DEFLATE) {
    if (init_opts_.compressor_fn) {
      tracing_session->compress_deflate = true;
    } else {
      PERFETTO_LOG(
          "COMPRESSION_TYPE_DEFLATE is not supported in the current build "
          "configuration. Skipping compression");
    }
  }

  // Initialize the log buffers.
  bool did_allocate_all_buffers = true;
  bool invalid_buffer_config = false;

  // Allocate the trace buffers. Also create a map to translate a consumer
  // relative index (TraceConfig.DataSourceConfig.target_buffer) into the
  // corresponding BufferID, which is a global ID namespace for the service and
  // all producers.
  size_t total_buf_size_kb = 0;
  const size_t num_buffers = static_cast<size_t>(cfg.buffers_size());
  tracing_session->buffers_index.reserve(num_buffers);
  for (size_t i = 0; i < num_buffers; i++) {
    const TraceConfig::BufferConfig& buffer_cfg = cfg.buffers()[i];
    BufferID global_id = buffer_ids_.Allocate();
    if (!global_id) {
      did_allocate_all_buffers = false;  // We ran out of IDs.
      break;
    }
    tracing_session->buffers_index.push_back(global_id);
    // TraceBuffer size is limited to 32-bit.
    const uint32_t buf_size_kb = buffer_cfg.size_kb();
    const uint64_t buf_size_bytes = buf_size_kb * static_cast<uint64_t>(1024);
    const size_t buf_size = static_cast<size_t>(buf_size_bytes);
    if (buf_size_bytes == 0 ||
        buf_size_bytes > std::numeric_limits<uint32_t>::max() ||
        buf_size != buf_size_bytes) {
      invalid_buffer_config = true;
      did_allocate_all_buffers = false;
      break;
    }
    total_buf_size_kb += buf_size_kb;
    TraceBuffer::OverwritePolicy policy =
        buffer_cfg.fill_policy() == TraceConfig::BufferConfig::DISCARD
            ? TraceBuffer::kDiscard
            : TraceBuffer::kOverwrite;
    auto it_and_inserted =
        buffers_.emplace(global_id, TraceBuffer::Create(buf_size, policy));
    PERFETTO_DCHECK(it_and_inserted.second);  // buffers_.count(global_id) == 0.
    std::unique_ptr<TraceBuffer>& trace_buffer = it_and_inserted.first->second;
    if (!trace_buffer) {
      did_allocate_all_buffers = false;
      break;
    }
  }

  // This can happen if either:
  // - All the kMaxTraceBufferID slots are taken.
  // - OOM, or, more realistically, we exhausted virtual memory.
  // - The buffer size in the config is invalid.
  // In any case, free all the previously allocated buffers and abort.
  if (!did_allocate_all_buffers) {
    for (BufferID global_id : tracing_session->buffers_index) {
      buffer_ids_.Free(global_id);
      buffers_.erase(global_id);
    }
    MaybeLogUploadEvent(tracing_session->config, uuid,
                        PerfettoStatsdAtom::kTracedEnableTracingOom);
    tracing_sessions_.erase(tsid);
    if (invalid_buffer_config) {
      return PERFETTO_SVC_ERR(
          "Failed to allocate tracing buffers: Invalid buffer sizes");
    }
    return PERFETTO_SVC_ERR(
        "Failed to allocate tracing buffers: OOM or too many buffers");
  }

  UpdateMemoryGuardrail();

  consumer->tracing_session_id_ = tsid;

  // Setup the data sources on the producers without starting them.
  for (const TraceConfig::DataSource& cfg_data_source : cfg.data_sources()) {
    // Scan all the registered data sources with a matching name.
    auto range = data_sources_.equal_range(cfg_data_source.config().name());
    for (auto it = range.first; it != range.second; it++) {
      TraceConfig::ProducerConfig producer_config;
      for (auto& config : cfg.producers()) {
        if (GetProducer(it->second.producer_id)->name_ ==
            config.producer_name()) {
          producer_config = config;
          break;
        }
      }
      SetupDataSource(cfg_data_source, producer_config, it->second,
                      tracing_session);
    }
  }

  bool has_start_trigger = false;
  auto weak_this = weak_ptr_factory_.GetWeakPtr();
  switch (GetTriggerMode(cfg)) {
    case TraceConfig::TriggerConfig::UNSPECIFIED:
      // no triggers are specified so this isn't a trace that is using triggers.
      PERFETTO_DCHECK(!has_trigger_config);
      break;
    case TraceConfig::TriggerConfig::START_TRACING:
      // For traces which use START_TRACE triggers we need to ensure that the
      // tracing session will be cleaned up when it times out.
      has_start_trigger = true;
      task_runner_->PostDelayedTask(
          [weak_this, tsid]() {
            if (weak_this)
              weak_this->OnStartTriggersTimeout(tsid);
          },
          cfg.trigger_config().trigger_timeout_ms());
      break;
    case TraceConfig::TriggerConfig::STOP_TRACING:
    case TraceConfig::TriggerConfig::CLONE_SNAPSHOT:
      // Update the tracing_session's duration_ms to ensure that if no trigger
      // is received the session will end and be cleaned up equal to the
      // timeout.
      //
      // TODO(nuskos): Refactor this so that rather then modifying the config we
      // have a field we look at on the tracing_session.
      tracing_session->config.set_duration_ms(
          cfg.trigger_config().trigger_timeout_ms());
      break;

      // The case of unknown modes (coming from future versions of the service)
      // is handled few lines above (search for TriggerMode_MAX).
  }

  tracing_session->state = TracingSession::CONFIGURED;
  PERFETTO_LOG(
      "Configured tracing session %" PRIu64
      ", #sources:%zu, duration:%d ms%s, #buffers:%d, total "
      "buffer size:%zu KB, total sessions:%zu, uid:%d session name: \"%s\"",
      tsid, cfg.data_sources().size(), tracing_session->config.duration_ms(),
      tracing_session->config.prefer_suspend_clock_for_duration()
          ? " (suspend_clock)"
          : "",
      cfg.buffers_size(), total_buf_size_kb, tracing_sessions_.size(),
      static_cast<unsigned int>(consumer->uid_),
      cfg.unique_session_name().c_str());

  // Start the data sources, unless this is a case of early setup + fast
  // triggering, either through TraceConfig.deferred_start or
  // TraceConfig.trigger_config(). If both are specified which ever one occurs
  // first will initiate the trace.
  if (!cfg.deferred_start() && !has_start_trigger)
    return StartTracing(tsid);

  return base::OkStatus();
}

void TracingServiceImpl::ChangeTraceConfig(ConsumerEndpointImpl* consumer,
                                           const TraceConfig& updated_cfg) {
  PERFETTO_DCHECK_THREAD(thread_checker_);
  TracingSession* tracing_session =
      GetTracingSession(consumer->tracing_session_id_);
  PERFETTO_DCHECK(tracing_session);

  if ((tracing_session->state != TracingSession::STARTED) &&
      (tracing_session->state != TracingSession::CONFIGURED)) {
    PERFETTO_ELOG(
        "ChangeTraceConfig() was called for a tracing session which isn't "
        "running.");
    return;
  }

  // We only support updating producer_name_{,regex}_filter (and pass-through
  // configs) for now; null out any changeable fields and make sure the rest are
  // identical.
  TraceConfig new_config_copy(updated_cfg);
  for (auto& ds_cfg : *new_config_copy.mutable_data_sources()) {
    ds_cfg.clear_producer_name_filter();
    ds_cfg.clear_producer_name_regex_filter();
  }

  TraceConfig current_config_copy(tracing_session->config);
  for (auto& ds_cfg : *current_config_copy.mutable_data_sources()) {
    ds_cfg.clear_producer_name_filter();
    ds_cfg.clear_producer_name_regex_filter();
  }

  if (new_config_copy != current_config_copy) {
    PERFETTO_LOG(
        "ChangeTraceConfig() was called with a config containing unsupported "
        "changes; only adding to the producer_name_{,regex}_filter is "
        "currently supported and will have an effect.");
  }

  for (TraceConfig::DataSource& cfg_data_source :
       *tracing_session->config.mutable_data_sources()) {
    // Find the updated producer_filter in the new config.
    std::vector<std::string> new_producer_name_filter;
    std::vector<std::string> new_producer_name_regex_filter;
    bool found_data_source = false;
    for (const auto& it : updated_cfg.data_sources()) {
      if (cfg_data_source.config().name() == it.config().name()) {
        new_producer_name_filter = it.producer_name_filter();
        new_producer_name_regex_filter = it.producer_name_regex_filter();
        found_data_source = true;
        break;
      }
    }

    // Bail out if data source not present in the new config.
    if (!found_data_source) {
      PERFETTO_ELOG(
          "ChangeTraceConfig() called without a current data source also "
          "present in the new config: %s",
          cfg_data_source.config().name().c_str());
      continue;
    }

    // TODO(oysteine): Just replacing the filter means that if
    // there are any filter entries which were present in the original config,
    // but removed from the config passed to ChangeTraceConfig, any matching
    // producers will keep producing but newly added producers after this
    // point will never start.
    *cfg_data_source.mutable_producer_name_filter() = new_producer_name_filter;
    *cfg_data_source.mutable_producer_name_regex_filter() =
        new_producer_name_regex_filter;

    // Scan all the registered data sources with a matching name.
    auto range = data_sources_.equal_range(cfg_data_source.config().name());
    for (auto it = range.first; it != range.second; it++) {
      ProducerEndpointImpl* producer = GetProducer(it->second.producer_id);
      PERFETTO_DCHECK(producer);

      // Check if the producer name of this data source is present
      // in the name filters. We currently only support new filters, not
      // removing old ones.
      if (!NameMatchesFilter(producer->name_, new_producer_name_filter,
                             new_producer_name_regex_filter)) {
        continue;
      }

      bool already_setup = false;
      auto& ds_instances = tracing_session->data_source_instances;
      for (auto instance_it = ds_instances.begin();
           instance_it != ds_instances.end(); ++instance_it) {
        if (instance_it->first == it->second.producer_id &&
            instance_it->second.data_source_name ==
                cfg_data_source.config().name()) {
          already_setup = true;
          break;
        }
      }

      if (already_setup)
        continue;

      // If it wasn't previously setup, set it up now.
      // (The per-producer config is optional).
      TraceConfig::ProducerConfig producer_config;
      for (auto& config : tracing_session->config.producers()) {
        if (producer->name_ == config.producer_name()) {
          producer_config = config;
          break;
        }
      }

      DataSourceInstance* ds_inst = SetupDataSource(
          cfg_data_source, producer_config, it->second, tracing_session);

      if (ds_inst && tracing_session->state == TracingSession::STARTED)
        StartDataSourceInstance(producer, tracing_session, ds_inst);
    }
  }
}

base::Status TracingServiceImpl::StartTracing(TracingSessionID tsid) {
  PERFETTO_DCHECK_THREAD(thread_checker_);

  auto weak_this = weak_ptr_factory_.GetWeakPtr();
  TracingSession* tracing_session = GetTracingSession(tsid);
  if (!tracing_session) {
    return PERFETTO_SVC_ERR(
        "StartTracing() failed, invalid session ID %" PRIu64, tsid);
  }

  MaybeLogUploadEvent(tracing_session->config, tracing_session->trace_uuid,
                      PerfettoStatsdAtom::kTracedStartTracing);

  if (tracing_session->state != TracingSession::CONFIGURED) {
    MaybeLogUploadEvent(
        tracing_session->config, tracing_session->trace_uuid,
        PerfettoStatsdAtom::kTracedStartTracingInvalidSessionState);
    return PERFETTO_SVC_ERR("StartTracing() failed, invalid session state: %d",
                            tracing_session->state);
  }

  tracing_session->state = TracingSession::STARTED;

  // We store the start of trace snapshot separately as it's important to make
  // sure we can interpret all the data in the trace and storing it in the ring
  // buffer means it could be overwritten by a later snapshot.
  if (!tracing_session->config.builtin_data_sources()
           .disable_clock_snapshotting()) {
    SnapshotClocks(&tracing_session->initial_clock_snapshot);
  }

  // We don't snapshot the clocks here because we just did this above.
  SnapshotLifecyleEvent(
      tracing_session,
      protos::pbzero::TracingServiceEvent::kTracingStartedFieldNumber,
      false /* snapshot_clocks */);

  // Periodically snapshot clocks, stats, sync markers while the trace is
  // active. The snapshots are emitted on the future ReadBuffers() calls, which
  // means that:
  //  (a) If we're streaming to a file (or to a consumer) while tracing, we
  //      write snapshots periodically into the trace.
  //  (b) If ReadBuffers() is only called after tracing ends, we emit the latest
  //      snapshot into the trace. For clock snapshots, we keep track of the
  //      snapshot recorded at the beginning of the session
  //      (initial_clock_snapshot above), as well as the most recent sampled
  //      snapshots that showed significant new drift between different clocks.
  //      The latter clock snapshots are sampled periodically and at lifecycle
  //      events.
  base::PeriodicTask::Args snapshot_task_args;
  snapshot_task_args.start_first_task_immediately = true;
  snapshot_task_args.use_suspend_aware_timer =
      tracing_session->config.builtin_data_sources()
          .prefer_suspend_clock_for_snapshot();
  snapshot_task_args.task = [weak_this, tsid] {
    if (weak_this)
      weak_this->PeriodicSnapshotTask(tsid);
  };
  snapshot_task_args.period_ms =
      tracing_session->config.builtin_data_sources().snapshot_interval_ms();
  if (!snapshot_task_args.period_ms)
    snapshot_task_args.period_ms = kDefaultSnapshotsIntervalMs;
  tracing_session->snapshot_periodic_task.Start(snapshot_task_args);

  // Trigger delayed task if the trace is time limited.
  const uint32_t trace_duration_ms = tracing_session->config.duration_ms();
  if (trace_duration_ms > 0) {
    auto stop_task =
        std::bind(&TracingServiceImpl::StopOnDurationMsExpiry, weak_this, tsid);
    if (tracing_session->config.prefer_suspend_clock_for_duration()) {
      base::PeriodicTask::Args stop_args;
      stop_args.use_suspend_aware_timer = true;
      stop_args.period_ms = trace_duration_ms;
      stop_args.one_shot = true;
      stop_args.task = std::move(stop_task);
      tracing_session->timed_stop_task.Start(stop_args);
    } else {
      task_runner_->PostDelayedTask(std::move(stop_task), trace_duration_ms);
    }
  }  // if (trace_duration_ms > 0).

  // Start the periodic drain tasks if we should to save the trace into a file.
  if (tracing_session->config.write_into_file()) {
    task_runner_->PostDelayedTask(
        [weak_this, tsid] {
          if (weak_this)
            weak_this->ReadBuffersIntoFile(tsid);
        },
        tracing_session->delay_to_next_write_period_ms());
  }

  // Start the periodic flush tasks if the config specified a flush period.
  if (tracing_session->config.flush_period_ms())
    PeriodicFlushTask(tsid, /*post_next_only=*/true);

  // Start the periodic incremental state clear tasks if the config specified a
  // period.
  if (tracing_session->config.incremental_state_config().clear_period_ms()) {
    PeriodicClearIncrementalStateTask(tsid, /*post_next_only=*/true);
  }

  for (auto& kv : tracing_session->data_source_instances) {
    ProducerID producer_id = kv.first;
    DataSourceInstance& data_source = kv.second;
    ProducerEndpointImpl* producer = GetProducer(producer_id);
    if (!producer) {
      PERFETTO_DFATAL("Producer does not exist.");
      continue;
    }
    StartDataSourceInstance(producer, tracing_session, &data_source);
  }

  MaybeNotifyAllDataSourcesStarted(tracing_session);
  return base::OkStatus();
}

// static
void TracingServiceImpl::StopOnDurationMsExpiry(
    base::WeakPtr<TracingServiceImpl> weak_this,
    TracingSessionID tsid) {
  // Skip entirely the flush if the trace session doesn't exist anymore.
  // This is to prevent misleading error messages to be logged.
  if (!weak_this)
    return;
  auto* tracing_session_ptr = weak_this->GetTracingSession(tsid);
  if (!tracing_session_ptr)
    return;
  // If this trace was using STOP_TRACING triggers and we've seen
  // one, then the trigger overrides the normal timeout. In this
  // case we just return and let the other task clean up this trace.
<<<<<<< HEAD
  if (tracing_session_ptr->config.trigger_config().trigger_mode() ==
=======
  if (GetTriggerMode(tracing_session_ptr->config) ==
>>>>>>> 5f456dbc
          TraceConfig::TriggerConfig::STOP_TRACING &&
      !tracing_session_ptr->received_triggers.empty())
    return;
  // In all other cases (START_TRACING or no triggers) we flush
  // after |trace_duration_ms| unconditionally.
  weak_this->FlushAndDisableTracing(tsid);
}

void TracingServiceImpl::StartDataSourceInstance(
    ProducerEndpointImpl* producer,
    TracingSession* tracing_session,
    TracingServiceImpl::DataSourceInstance* instance) {
  PERFETTO_DCHECK(instance->state == DataSourceInstance::CONFIGURED);
  if (instance->will_notify_on_start) {
    instance->state = DataSourceInstance::STARTING;
  } else {
    instance->state = DataSourceInstance::STARTED;
  }
  if (tracing_session->consumer_maybe_null) {
    tracing_session->consumer_maybe_null->OnDataSourceInstanceStateChange(
        *producer, *instance);
  }
  producer->StartDataSource(instance->instance_id, instance->config);

  // If all data sources are started, notify the consumer.
  if (instance->state == DataSourceInstance::STARTED)
    MaybeNotifyAllDataSourcesStarted(tracing_session);
}

// DisableTracing just stops the data sources but doesn't free up any buffer.
// This is to allow the consumer to freeze the buffers (by stopping the trace)
// and then drain the buffers. The actual teardown of the TracingSession happens
// in FreeBuffers().
void TracingServiceImpl::DisableTracing(TracingSessionID tsid,
                                        bool disable_immediately) {
  PERFETTO_DCHECK_THREAD(thread_checker_);
  TracingSession* tracing_session = GetTracingSession(tsid);
  if (!tracing_session) {
    // Can happen if the consumer calls this before EnableTracing() or after
    // FreeBuffers().
    PERFETTO_DLOG("DisableTracing() failed, invalid session ID %" PRIu64, tsid);
    return;
  }

  MaybeLogUploadEvent(tracing_session->config, tracing_session->trace_uuid,
                      PerfettoStatsdAtom::kTracedDisableTracing);

  switch (tracing_session->state) {
    // Spurious call to DisableTracing() while already disabled, nothing to do.
    case TracingSession::DISABLED:
      PERFETTO_DCHECK(tracing_session->AllDataSourceInstancesStopped());
      return;

    case TracingSession::CLONED_READ_ONLY:
      PERFETTO_DLOG("DisableTracing() cannot be called on a cloned session");
      return;

    // This is either:
    // A) The case of a graceful DisableTracing() call followed by a call to
    //    FreeBuffers(), iff |disable_immediately| == true. In this case we want
    //    to forcefully transition in the disabled state without waiting for the
    //    outstanding acks because the buffers are going to be destroyed soon.
    // B) A spurious call, iff |disable_immediately| == false, in which case
    //    there is nothing to do.
    case TracingSession::DISABLING_WAITING_STOP_ACKS:
      PERFETTO_DCHECK(!tracing_session->AllDataSourceInstancesStopped());
      if (disable_immediately)
        DisableTracingNotifyConsumerAndFlushFile(tracing_session);
      return;

    // Continues below.
    case TracingSession::CONFIGURED:
      // If the session didn't even start there is no need to orchestrate a
      // graceful stop of data sources.
      disable_immediately = true;
      break;

    // This is the nominal case, continues below.
    case TracingSession::STARTED:
      break;
  }

  for (auto& data_source_inst : tracing_session->data_source_instances) {
    const ProducerID producer_id = data_source_inst.first;
    DataSourceInstance& instance = data_source_inst.second;
    ProducerEndpointImpl* producer = GetProducer(producer_id);
    PERFETTO_DCHECK(producer);
    PERFETTO_DCHECK(instance.state == DataSourceInstance::CONFIGURED ||
                    instance.state == DataSourceInstance::STARTING ||
                    instance.state == DataSourceInstance::STARTED);
    StopDataSourceInstance(producer, tracing_session, &instance,
                           disable_immediately);
  }

  // If the periodic task is running, we can stop the periodic snapshot timer
  // here instead of waiting until FreeBuffers to prevent useless snapshots
  // which won't be read.
  tracing_session->snapshot_periodic_task.Reset();

  // Either this request is flagged with |disable_immediately| or there are no
  // data sources that are requesting a final handshake. In both cases just mark
  // the session as disabled immediately, notify the consumer and flush the
  // trace file (if used).
  if (tracing_session->AllDataSourceInstancesStopped())
    return DisableTracingNotifyConsumerAndFlushFile(tracing_session);

  tracing_session->state = TracingSession::DISABLING_WAITING_STOP_ACKS;
  auto weak_this = weak_ptr_factory_.GetWeakPtr();
  task_runner_->PostDelayedTask(
      [weak_this, tsid] {
        if (weak_this)
          weak_this->OnDisableTracingTimeout(tsid);
      },
      tracing_session->data_source_stop_timeout_ms());

  // Deliberately NOT removing the session from |tracing_session_|, it's still
  // needed to call ReadBuffers(). FreeBuffers() will erase() the session.
}

void TracingServiceImpl::NotifyDataSourceStarted(
    ProducerID producer_id,
    DataSourceInstanceID instance_id) {
  PERFETTO_DCHECK_THREAD(thread_checker_);
  for (auto& kv : tracing_sessions_) {
    TracingSession& tracing_session = kv.second;
    DataSourceInstance* instance =
        tracing_session.GetDataSourceInstance(producer_id, instance_id);

    if (!instance)
      continue;

    // If the tracing session was already stopped, ignore this notification.
    if (tracing_session.state != TracingSession::STARTED)
      continue;

    if (instance->state != DataSourceInstance::STARTING) {
      PERFETTO_ELOG("Started data source instance in incorrect state: %d",
                    instance->state);
      continue;
    }

    instance->state = DataSourceInstance::STARTED;

    ProducerEndpointImpl* producer = GetProducer(producer_id);
    PERFETTO_DCHECK(producer);
    if (tracing_session.consumer_maybe_null) {
      tracing_session.consumer_maybe_null->OnDataSourceInstanceStateChange(
          *producer, *instance);
    }

    // If all data sources are started, notify the consumer.
    MaybeNotifyAllDataSourcesStarted(&tracing_session);
  }  // for (tracing_session)
}

void TracingServiceImpl::MaybeNotifyAllDataSourcesStarted(
    TracingSession* tracing_session) {
  if (!tracing_session->consumer_maybe_null)
    return;

  if (!tracing_session->AllDataSourceInstancesStarted())
    return;

  // In some rare cases, we can get in this state more than once. Consider the
  // following scenario: 3 data sources are registered -> trace starts ->
  // all 3 data sources ack -> OnAllDataSourcesStarted() is called.
  // Imagine now that a 4th data source registers while the trace is ongoing.
  // This would hit the AllDataSourceInstancesStarted() condition again.
  // In this case, however, we don't want to re-notify the consumer again.
  // That would be unexpected (even if, perhaps, technically correct) and
  // trigger bugs in the consumer.
  if (tracing_session->did_notify_all_data_source_started)
    return;

  PERFETTO_DLOG("All data sources started");

  SnapshotLifecyleEvent(
      tracing_session,
      protos::pbzero::TracingServiceEvent::kAllDataSourcesStartedFieldNumber,
      true /* snapshot_clocks */);

  tracing_session->did_notify_all_data_source_started = true;
  tracing_session->consumer_maybe_null->OnAllDataSourcesStarted();
}

void TracingServiceImpl::NotifyDataSourceStopped(
    ProducerID producer_id,
    DataSourceInstanceID instance_id) {
  PERFETTO_DCHECK_THREAD(thread_checker_);
  for (auto& kv : tracing_sessions_) {
    TracingSession& tracing_session = kv.second;
    DataSourceInstance* instance =
        tracing_session.GetDataSourceInstance(producer_id, instance_id);

    if (!instance)
      continue;

    if (instance->state != DataSourceInstance::STOPPING) {
      PERFETTO_ELOG("Stopped data source instance in incorrect state: %d",
                    instance->state);
      continue;
    }

    instance->state = DataSourceInstance::STOPPED;

    ProducerEndpointImpl* producer = GetProducer(producer_id);
    PERFETTO_DCHECK(producer);
    if (tracing_session.consumer_maybe_null) {
      tracing_session.consumer_maybe_null->OnDataSourceInstanceStateChange(
          *producer, *instance);
    }

    if (!tracing_session.AllDataSourceInstancesStopped())
      continue;

    if (tracing_session.state != TracingSession::DISABLING_WAITING_STOP_ACKS)
      continue;

    // All data sources acked the termination.
    DisableTracingNotifyConsumerAndFlushFile(&tracing_session);
  }  // for (tracing_session)
}

void TracingServiceImpl::ActivateTriggers(
    ProducerID producer_id,
    const std::vector<std::string>& triggers) {
  PERFETTO_DCHECK_THREAD(thread_checker_);
  auto* producer = GetProducer(producer_id);
  PERFETTO_DCHECK(producer);

  int64_t now_ns = base::GetBootTimeNs().count();
  for (const auto& trigger_name : triggers) {
    PERFETTO_DLOG("Received ActivateTriggers request for \"%s\"",
                  trigger_name.c_str());
    base::Hasher hash;
    hash.Update(trigger_name.c_str(), trigger_name.size());
    std::string triggered_session_name;
    base::Uuid triggered_session_uuid;
    TracingSessionID triggered_session_id = 0;
<<<<<<< HEAD
    int trigger_mode = 0;
=======
    auto trigger_mode = TraceConfig::TriggerConfig::UNSPECIFIED;
>>>>>>> 5f456dbc

    uint64_t trigger_name_hash = hash.digest();
    size_t count_in_window =
        PurgeExpiredAndCountTriggerInWindow(now_ns, trigger_name_hash);

    bool trigger_matched = false;
    bool trigger_activated = false;
    for (auto& id_and_tracing_session : tracing_sessions_) {
      auto& tracing_session = id_and_tracing_session.second;
      TracingSessionID tsid = id_and_tracing_session.first;
      auto iter = std::find_if(
          tracing_session.config.trigger_config().triggers().begin(),
          tracing_session.config.trigger_config().triggers().end(),
          [&trigger_name](const TraceConfig::TriggerConfig::Trigger& trigger) {
            return trigger.name() == trigger_name;
          });
      if (iter == tracing_session.config.trigger_config().triggers().end())
        continue;
      if (tracing_session.state == TracingSession::CLONED_READ_ONLY)
        continue;

      // If this trigger requires a certain producer to have sent it
      // (non-empty producer_name()) ensure the producer who sent this trigger
      // matches.
      if (!iter->producer_name_regex().empty() &&
          !std::regex_match(
              producer->name_,
              std::regex(iter->producer_name_regex(), std::regex::extended))) {
        continue;
      }

      // Use a random number between 0 and 1 to check if we should allow this
      // trigger through or not.
      double trigger_rnd =
          trigger_rnd_override_for_testing_ > 0
              ? trigger_rnd_override_for_testing_
              : trigger_probability_dist_(trigger_probability_rand_);
      PERFETTO_DCHECK(trigger_rnd >= 0 && trigger_rnd < 1);
      if (trigger_rnd < iter->skip_probability()) {
        MaybeLogTriggerEvent(tracing_session.config,
                             PerfettoTriggerAtom::kTracedLimitProbability,
                             trigger_name);
        continue;
      }

      // If we already triggered more times than the limit, silently ignore
      // this trigger.
      if (iter->max_per_24_h() > 0 && count_in_window >= iter->max_per_24_h()) {
        MaybeLogTriggerEvent(tracing_session.config,
                             PerfettoTriggerAtom::kTracedLimitMaxPer24h,
                             trigger_name);
        continue;
      }
      trigger_matched = true;
      triggered_session_id = tracing_session.id;
      triggered_session_name = tracing_session.config.unique_session_name();
      triggered_session_uuid.set_lsb_msb(tracing_session.trace_uuid.lsb(),
                                         tracing_session.trace_uuid.msb());
<<<<<<< HEAD
      trigger_mode = static_cast<int>(
          tracing_session.config.trigger_config().trigger_mode());
=======
      trigger_mode = GetTriggerMode(tracing_session.config);
>>>>>>> 5f456dbc

      const bool triggers_already_received =
          !tracing_session.received_triggers.empty();
      tracing_session.received_triggers.push_back(
          {static_cast<uint64_t>(now_ns), iter->name(), producer->name_,
           producer->uid_});
      auto weak_this = weak_ptr_factory_.GetWeakPtr();
      switch (trigger_mode) {
        case TraceConfig::TriggerConfig::START_TRACING:
          // If the session has already been triggered and moved past
          // CONFIGURED then we don't need to repeat StartTracing. This would
          // work fine (StartTracing would return false) but would add error
          // logs.
          if (tracing_session.state != TracingSession::CONFIGURED)
            break;

          trigger_activated = true;
          MaybeLogUploadEvent(
              tracing_session.config, tracing_session.trace_uuid,
              PerfettoStatsdAtom::kTracedTriggerStartTracing, iter->name());

          // We override the trace duration to be the trigger's requested
          // value, this ensures that the trace will end after this amount
          // of time has passed.
          tracing_session.config.set_duration_ms(iter->stop_delay_ms());
          StartTracing(tsid);
          break;
        case TraceConfig::TriggerConfig::STOP_TRACING:
          // Only stop the trace once to avoid confusing log messages. I.E.
          // when we've already hit the first trigger we've already Posted the
          // task to FlushAndDisable. So all future triggers will just break
          // out.
          if (triggers_already_received)
            break;

          trigger_activated = true;
          MaybeLogUploadEvent(
              tracing_session.config, tracing_session.trace_uuid,
              PerfettoStatsdAtom::kTracedTriggerStopTracing, iter->name());

          // Now that we've seen a trigger we need to stop, flush, and disable
          // this session after the configured |stop_delay_ms|.
          task_runner_->PostDelayedTask(
              [weak_this, tsid] {
                // Skip entirely the flush if the trace session doesn't exist
                // anymore. This is to prevent misleading error messages to be
                // logged.
                if (weak_this && weak_this->GetTracingSession(tsid))
                  weak_this->FlushAndDisableTracing(tsid);
              },
              // If this trigger is zero this will immediately executable and
              // will happen shortly.
              iter->stop_delay_ms());
          break;

        case TraceConfig::TriggerConfig::CLONE_SNAPSHOT:
          trigger_activated = true;
          MaybeLogUploadEvent(
              tracing_session.config, tracing_session.trace_uuid,
              PerfettoStatsdAtom::kTracedTriggerCloneSnapshot, iter->name());
          task_runner_->PostDelayedTask(
              [weak_this, tsid] {
                if (!weak_this)
                  return;
                auto* tsess = weak_this->GetTracingSession(tsid);
                if (!tsess || !tsess->consumer_maybe_null)
                  return;
                tsess->consumer_maybe_null->NotifyCloneSnapshotTrigger();
              },
              iter->stop_delay_ms());
          break;

        case TraceConfig::TriggerConfig::UNSPECIFIED:
          PERFETTO_ELOG("Trigger activated but trigger mode unspecified.");
          break;
      }
    }  // for (.. : tracing_sessions_)

    if (trigger_matched) {
      trigger_history_.emplace_back(TriggerHistory{now_ns, trigger_name_hash});
    }

    if (trigger_activated) {
      // Log only the trigger that actually caused a trace stop/start, don't log
      // the follow-up ones, even if they matched.
      PERFETTO_LOG(
          "Trace trigger activated: trigger_name=\"%s\" trigger_mode=%d "
          "trace_name=\"%s\" trace_uuid=\"%s\" tsid=%" PRIu64,
          trigger_name.c_str(), trigger_mode, triggered_session_name.c_str(),
          triggered_session_uuid.ToPrettyString().c_str(),
          triggered_session_id);
    }
  }  // for (trigger_name : triggers)
}

// Always invoked TraceConfig.data_source_stop_timeout_ms (by default
// kDataSourceStopTimeoutMs) after DisableTracing(). In nominal conditions all
// data sources should have acked the stop and this will early out.
void TracingServiceImpl::OnDisableTracingTimeout(TracingSessionID tsid) {
  PERFETTO_DCHECK_THREAD(thread_checker_);
  TracingSession* tracing_session = GetTracingSession(tsid);
  if (!tracing_session ||
      tracing_session->state != TracingSession::DISABLING_WAITING_STOP_ACKS) {
    return;  // Tracing session was successfully disabled.
  }

  PERFETTO_ILOG("Timeout while waiting for ACKs for tracing session %" PRIu64,
                tsid);
  PERFETTO_DCHECK(!tracing_session->AllDataSourceInstancesStopped());
  DisableTracingNotifyConsumerAndFlushFile(tracing_session);
}

void TracingServiceImpl::DisableTracingNotifyConsumerAndFlushFile(
    TracingSession* tracing_session) {
  PERFETTO_DCHECK(tracing_session->state != TracingSession::DISABLED);
  for (auto& inst_kv : tracing_session->data_source_instances) {
    if (inst_kv.second.state == DataSourceInstance::STOPPED)
      continue;
    inst_kv.second.state = DataSourceInstance::STOPPED;
    ProducerEndpointImpl* producer = GetProducer(inst_kv.first);
    PERFETTO_DCHECK(producer);
    if (tracing_session->consumer_maybe_null) {
      tracing_session->consumer_maybe_null->OnDataSourceInstanceStateChange(
          *producer, inst_kv.second);
    }
  }
  tracing_session->state = TracingSession::DISABLED;

  // Scrape any remaining chunks that weren't flushed by the producers.
  for (auto& producer_id_and_producer : producers_)
    ScrapeSharedMemoryBuffers(tracing_session, producer_id_and_producer.second);

  SnapshotLifecyleEvent(
      tracing_session,
      protos::pbzero::TracingServiceEvent::kTracingDisabledFieldNumber,
      true /* snapshot_clocks */);

  if (tracing_session->write_into_file) {
    tracing_session->write_period_ms = 0;
    ReadBuffersIntoFile(tracing_session->id);
  }

  MaybeLogUploadEvent(tracing_session->config, tracing_session->trace_uuid,
                      PerfettoStatsdAtom::kTracedNotifyTracingDisabled);

  if (tracing_session->consumer_maybe_null)
    tracing_session->consumer_maybe_null->NotifyOnTracingDisabled("");
}

void TracingServiceImpl::Flush(TracingSessionID tsid,
                               uint32_t timeout_ms,
                               ConsumerEndpoint::FlushCallback callback) {
  PERFETTO_DCHECK_THREAD(thread_checker_);
  TracingSession* tracing_session = GetTracingSession(tsid);
  if (!tracing_session) {
    PERFETTO_DLOG("Flush() failed, invalid session ID %" PRIu64, tsid);
    return;
  }

  if (!timeout_ms)
    timeout_ms = tracing_session->flush_timeout_ms();

  if (tracing_session->pending_flushes.size() > 1000) {
    PERFETTO_ELOG("Too many flushes (%zu) pending for the tracing session",
                  tracing_session->pending_flushes.size());
    callback(false);
    return;
  }

  if (tracing_session->state != TracingSession::STARTED) {
    PERFETTO_ELOG("Flush() called, but tracing has not been started");
    callback(false);
    return;
  }

  ++tracing_session->flushes_requested;
  FlushRequestID flush_request_id = ++last_flush_request_id_;
  PendingFlush& pending_flush =
      tracing_session->pending_flushes
          .emplace_hint(tracing_session->pending_flushes.end(),
                        flush_request_id, PendingFlush(std::move(callback)))
          ->second;

  // Send a flush request to each producer involved in the tracing session. In
  // order to issue a flush request we have to build a map of all data source
  // instance ids enabled for each producer.
  std::map<ProducerID, std::vector<DataSourceInstanceID>> flush_map;
  for (const auto& data_source_inst : tracing_session->data_source_instances) {
    const ProducerID producer_id = data_source_inst.first;
    const DataSourceInstanceID ds_inst_id = data_source_inst.second.instance_id;
    flush_map[producer_id].push_back(ds_inst_id);
  }

  for (const auto& kv : flush_map) {
    ProducerID producer_id = kv.first;
    ProducerEndpointImpl* producer = GetProducer(producer_id);
    const std::vector<DataSourceInstanceID>& data_sources = kv.second;
    producer->Flush(flush_request_id, data_sources);
    pending_flush.producers.insert(producer_id);
  }

  // If there are no producers to flush (realistically this happens only in
  // some tests) fire OnFlushTimeout() straight away, without waiting.
  if (flush_map.empty())
    timeout_ms = 0;

  auto weak_this = weak_ptr_factory_.GetWeakPtr();
  task_runner_->PostDelayedTask(
      [weak_this, tsid, flush_request_id] {
        if (weak_this)
          weak_this->OnFlushTimeout(tsid, flush_request_id);
      },
      timeout_ms);
}

void TracingServiceImpl::NotifyFlushDoneForProducer(
    ProducerID producer_id,
    FlushRequestID flush_request_id) {
  for (auto& kv : tracing_sessions_) {
    // Remove all pending flushes <= |flush_request_id| for |producer_id|.
    auto& pending_flushes = kv.second.pending_flushes;
    auto end_it = pending_flushes.upper_bound(flush_request_id);
    for (auto it = pending_flushes.begin(); it != end_it;) {
      PendingFlush& pending_flush = it->second;
      pending_flush.producers.erase(producer_id);
      if (pending_flush.producers.empty()) {
        auto weak_this = weak_ptr_factory_.GetWeakPtr();
        TracingSessionID tsid = kv.first;
        auto callback = std::move(pending_flush.callback);
        task_runner_->PostTask([weak_this, tsid, callback]() {
          if (weak_this) {
            weak_this->CompleteFlush(tsid, std::move(callback),
                                     /*success=*/true);
          }
        });
        it = pending_flushes.erase(it);
      } else {
        it++;
      }
    }  // for (pending_flushes)
  }    // for (tracing_session)
}

void TracingServiceImpl::OnFlushTimeout(TracingSessionID tsid,
                                        FlushRequestID flush_request_id) {
  TracingSession* tracing_session = GetTracingSession(tsid);
  if (!tracing_session)
    return;
  auto it = tracing_session->pending_flushes.find(flush_request_id);
  if (it == tracing_session->pending_flushes.end())
    return;  // Nominal case: flush was completed and acked on time.

  // If there were no producers to flush, consider it a success.
  bool success = it->second.producers.empty();
  auto callback = std::move(it->second.callback);
  tracing_session->pending_flushes.erase(it);
  CompleteFlush(tsid, std::move(callback), success);
}

void TracingServiceImpl::CompleteFlush(TracingSessionID tsid,
                                       ConsumerEndpoint::FlushCallback callback,
                                       bool success) {
  TracingSession* tracing_session = GetTracingSession(tsid);
  if (!tracing_session) {
    callback(false);
    return;
  }
  // Producers may not have been able to flush all their data, even if they
  // indicated flush completion. If possible, also collect uncommitted chunks
  // to make sure we have everything they wrote so far.
  for (auto& producer_id_and_producer : producers_) {
    ScrapeSharedMemoryBuffers(tracing_session, producer_id_and_producer.second);
  }
  SnapshotLifecyleEvent(
      tracing_session,
      protos::pbzero::TracingServiceEvent::kAllDataSourcesFlushedFieldNumber,
      true /* snapshot_clocks */);

  tracing_session->flushes_succeeded += success ? 1 : 0;
  tracing_session->flushes_failed += success ? 0 : 1;
  callback(success);
}

void TracingServiceImpl::ScrapeSharedMemoryBuffers(
    TracingSession* tracing_session,
    ProducerEndpointImpl* producer) {
  if (!producer->smb_scraping_enabled_)
    return;

  // Can't copy chunks if we don't know about any trace writers.
  if (producer->writers_.empty())
    return;

  // Performance optimization: On flush or session disconnect, this method is
  // called for each producer. If the producer doesn't participate in the
  // session, there's no need to scape its chunks right now. We can tell if a
  // producer participates in the session by checking if the producer is allowed
  // to write into the session's log buffers.
  const auto& session_buffers = tracing_session->buffers_index;
  bool producer_in_session =
      std::any_of(session_buffers.begin(), session_buffers.end(),
                  [producer](BufferID buffer_id) {
                    return producer->allowed_target_buffers_.count(buffer_id);
                  });
  if (!producer_in_session)
    return;

  PERFETTO_DLOG("Scraping SMB for producer %" PRIu16, producer->id_);

  // Find and copy any uncommitted chunks from the SMB.
  //
  // In nominal conditions, the page layout of the used SMB pages should never
  // change because the service is the only one who is supposed to modify used
  // pages (to make them free again).
  //
  // However, the code here needs to deal with the case of a malicious producer
  // altering the SMB in unpredictable ways. Thankfully the SMB size is
  // immutable, so a chunk will always point to some valid memory, even if the
  // producer alters the intended layout and chunk header concurrently.
  // Ultimately a malicious producer altering the SMB's chunk layout while we
  // are iterating in this function is not any different from the case of a
  // malicious producer asking to commit a chunk made of random data, which is
  // something this class has to deal with regardless.
  //
  // The only legitimate mutations that can happen from sane producers,
  // concurrently to this function, are:
  //   A. free pages being partitioned,
  //   B. free chunks being migrated to kChunkBeingWritten,
  //   C. kChunkBeingWritten chunks being migrated to kChunkCompleted.

  SharedMemoryABI* abi = &producer->shmem_abi_;
  // num_pages() is immutable after the SMB is initialized and cannot be changed
  // even by a producer even if malicious.
  for (size_t page_idx = 0; page_idx < abi->num_pages(); page_idx++) {
    uint32_t layout = abi->GetPageLayout(page_idx);

    uint32_t used_chunks = abi->GetUsedChunks(layout);  // Returns a bitmap.
    // Skip empty pages.
    if (used_chunks == 0)
      continue;

    // Scrape the chunks that are currently used. These should be either in
    // state kChunkBeingWritten or kChunkComplete.
    for (uint32_t chunk_idx = 0; used_chunks; chunk_idx++, used_chunks >>= 1) {
      if (!(used_chunks & 1))
        continue;

      SharedMemoryABI::ChunkState state =
          SharedMemoryABI::GetChunkStateFromLayout(layout, chunk_idx);
      PERFETTO_DCHECK(state == SharedMemoryABI::kChunkBeingWritten ||
                      state == SharedMemoryABI::kChunkComplete);
      bool chunk_complete = state == SharedMemoryABI::kChunkComplete;

      SharedMemoryABI::Chunk chunk =
          abi->GetChunkUnchecked(page_idx, layout, chunk_idx);

      uint16_t packet_count;
      uint8_t flags;
      // GetPacketCountAndFlags has acquire_load semantics.
      std::tie(packet_count, flags) = chunk.GetPacketCountAndFlags();

      // It only makes sense to copy an incomplete chunk if there's at least
      // one full packet available. (The producer may not have completed the
      // last packet in it yet, so we need at least 2.)
      if (!chunk_complete && packet_count < 2)
        continue;

      // At this point, it is safe to access the remaining header fields of
      // the chunk. Even if the chunk was only just transferred from
      // kChunkFree into kChunkBeingWritten state, the header should be
      // written completely once the packet count increased above 1 (it was
      // reset to 0 by the service when the chunk was freed).

      WriterID writer_id = chunk.writer_id();
      std::optional<BufferID> target_buffer_id =
          producer->buffer_id_for_writer(writer_id);

      // We can only scrape this chunk if we know which log buffer to copy it
      // into.
      if (!target_buffer_id)
        continue;

      // Skip chunks that don't belong to the requested tracing session.
      bool target_buffer_belongs_to_session =
          std::find(session_buffers.begin(), session_buffers.end(),
                    *target_buffer_id) != session_buffers.end();
      if (!target_buffer_belongs_to_session)
        continue;

      uint32_t chunk_id =
          chunk.header()->chunk_id.load(std::memory_order_relaxed);

      CopyProducerPageIntoLogBuffer(
          producer->id_, producer->uid_, producer->pid_, writer_id, chunk_id,
          *target_buffer_id, packet_count, flags, chunk_complete,
          chunk.payload_begin(), chunk.payload_size());
    }
  }
}

void TracingServiceImpl::FlushAndDisableTracing(TracingSessionID tsid) {
  PERFETTO_DCHECK_THREAD(thread_checker_);
  PERFETTO_DLOG("Triggering final flush for %" PRIu64, tsid);
  auto weak_this = weak_ptr_factory_.GetWeakPtr();
  Flush(tsid, 0, [weak_this, tsid](bool success) {
    // This was a DLOG up to Jun 2021 (v16, Android S).
    PERFETTO_LOG("FlushAndDisableTracing(%" PRIu64 ") done, success=%d", tsid,
                 success);
    if (!weak_this)
      return;
    TracingSession* session = weak_this->GetTracingSession(tsid);
    session->final_flush_outcome = success ? TraceStats::FINAL_FLUSH_SUCCEEDED
                                           : TraceStats::FINAL_FLUSH_FAILED;
    if (session->consumer_maybe_null) {
      // If the consumer is still attached, just disable the session but give it
      // a chance to read the contents.
      weak_this->DisableTracing(tsid);
    } else {
      // If the consumer detached, destroy the session. If the consumer did
      // start the session in long-tracing mode, the service will have saved
      // the contents to the passed file. If not, the contents will be
      // destroyed.
      weak_this->FreeBuffers(tsid);
    }
  });
}

void TracingServiceImpl::PeriodicFlushTask(TracingSessionID tsid,
                                           bool post_next_only) {
  PERFETTO_DCHECK_THREAD(thread_checker_);
  TracingSession* tracing_session = GetTracingSession(tsid);
  if (!tracing_session || tracing_session->state != TracingSession::STARTED)
    return;

  uint32_t flush_period_ms = tracing_session->config.flush_period_ms();
  auto weak_this = weak_ptr_factory_.GetWeakPtr();
  task_runner_->PostDelayedTask(
      [weak_this, tsid] {
        if (weak_this)
          weak_this->PeriodicFlushTask(tsid, /*post_next_only=*/false);
      },
      flush_period_ms - static_cast<uint32_t>(base::GetWallTimeMs().count() %
                                              flush_period_ms));

  if (post_next_only)
    return;

  PERFETTO_DLOG("Triggering periodic flush for trace session %" PRIu64, tsid);
  Flush(tsid, 0, [](bool success) {
    if (!success)
      PERFETTO_ELOG("Periodic flush timed out");
  });
}

void TracingServiceImpl::PeriodicClearIncrementalStateTask(
    TracingSessionID tsid,
    bool post_next_only) {
  PERFETTO_DCHECK_THREAD(thread_checker_);
  TracingSession* tracing_session = GetTracingSession(tsid);
  if (!tracing_session || tracing_session->state != TracingSession::STARTED)
    return;

  uint32_t clear_period_ms =
      tracing_session->config.incremental_state_config().clear_period_ms();
  auto weak_this = weak_ptr_factory_.GetWeakPtr();
  task_runner_->PostDelayedTask(
      [weak_this, tsid] {
        if (weak_this)
          weak_this->PeriodicClearIncrementalStateTask(
              tsid, /*post_next_only=*/false);
      },
      clear_period_ms - static_cast<uint32_t>(base::GetWallTimeMs().count() %
                                              clear_period_ms));

  if (post_next_only)
    return;

  PERFETTO_DLOG(
      "Performing periodic incremental state clear for trace session %" PRIu64,
      tsid);

  // Queue the IPCs to producers with active data sources that opted in.
  std::map<ProducerID, std::vector<DataSourceInstanceID>> clear_map;
  for (const auto& kv : tracing_session->data_source_instances) {
    ProducerID producer_id = kv.first;
    const DataSourceInstance& data_source = kv.second;
    if (data_source.handles_incremental_state_clear) {
      clear_map[producer_id].push_back(data_source.instance_id);
    }
  }

  for (const auto& kv : clear_map) {
    ProducerID producer_id = kv.first;
    const std::vector<DataSourceInstanceID>& data_sources = kv.second;
    ProducerEndpointImpl* producer = GetProducer(producer_id);
    if (!producer) {
      PERFETTO_DFATAL("Producer does not exist.");
      continue;
    }
    producer->ClearIncrementalState(data_sources);
  }
}

bool TracingServiceImpl::ReadBuffersIntoConsumer(
    TracingSessionID tsid,
    ConsumerEndpointImpl* consumer) {
  PERFETTO_DCHECK(consumer);
  PERFETTO_DCHECK_THREAD(thread_checker_);
  TracingSession* tracing_session = GetTracingSession(tsid);
  if (!tracing_session) {
    PERFETTO_DLOG(
        "Cannot ReadBuffersIntoConsumer(): no tracing session is active");
    return false;
  }

  if (tracing_session->write_into_file) {
    // If the consumer enabled tracing and asked to save the contents into the
    // passed file makes little sense to also try to read the buffers over IPC,
    // as that would just steal data from the periodic draining task.
    PERFETTO_ELOG("Consumer trying to read from write_into_file session.");
    return false;
  }

  if (IsWaitingForTrigger(tracing_session))
    return false;

  // This is a rough threshold to determine how much to read from the buffer in
  // each task. This is to avoid executing a single huge sending task for too
  // long and risk to hit the watchdog. This is *not* an upper bound: we just
  // stop accumulating new packets and PostTask *after* we cross this threshold.
  // This constant essentially balances the PostTask and IPC overhead vs the
  // responsiveness of the service. An extremely small value will cause one IPC
  // and one PostTask for each slice but will keep the service extremely
  // responsive. An extremely large value will batch the send for the full
  // buffer in one large task, will hit the blocking send() once the socket
  // buffers are full and hang the service for a bit (until the consumer
  // catches up).
  static constexpr size_t kApproxBytesPerTask = 32768;
  bool has_more;
  std::vector<TracePacket> packets =
      ReadBuffers(tracing_session, kApproxBytesPerTask, &has_more);

  if (has_more) {
    auto weak_consumer = consumer->weak_ptr_factory_.GetWeakPtr();
    auto weak_this = weak_ptr_factory_.GetWeakPtr();
    task_runner_->PostTask([weak_this, weak_consumer, tsid] {
      if (!weak_this || !weak_consumer)
        return;
      weak_this->ReadBuffersIntoConsumer(tsid, weak_consumer.get());
    });
  }

  // Keep this as tail call, just in case the consumer re-enters.
  consumer->consumer_->OnTraceData(std::move(packets), has_more);
  return true;
}

bool TracingServiceImpl::ReadBuffersIntoFile(TracingSessionID tsid) {
  PERFETTO_DCHECK_THREAD(thread_checker_);
  TracingSession* tracing_session = GetTracingSession(tsid);
  if (!tracing_session) {
    // This will be hit systematically from the PostDelayedTask. Avoid logging,
    // it would be just spam.
    return false;
  }

  // This can happen if the file is closed by a previous task because it reaches
  // |max_file_size_bytes|.
  if (!tracing_session->write_into_file)
    return false;

  if (IsWaitingForTrigger(tracing_session))
    return false;

  // ReadBuffers() can allocate memory internally, for filtering. By limiting
  // the data that ReadBuffers() reads to kWriteIntoChunksSize per iteration,
  // we limit the amount of memory used on each iteration.
  //
  // It would be tempting to split this into multiple tasks like in
  // ReadBuffersIntoConsumer, but that's not currently possible.
  // ReadBuffersIntoFile has to read the whole available data before returning,
  // to support the disable_immediately=true code paths.
  bool has_more = true;
  bool stop_writing_into_file = false;
  do {
    std::vector<TracePacket> packets =
        ReadBuffers(tracing_session, kWriteIntoFileChunkSize, &has_more);

    stop_writing_into_file = WriteIntoFile(tracing_session, std::move(packets));
  } while (has_more && !stop_writing_into_file);

  if (stop_writing_into_file || tracing_session->write_period_ms == 0) {
    // Ensure all data was written to the file before we close it.
    base::FlushFile(tracing_session->write_into_file.get());
    tracing_session->write_into_file.reset();
    tracing_session->write_period_ms = 0;
    if (tracing_session->state == TracingSession::STARTED)
      DisableTracing(tsid);
    return true;
  }

  auto weak_this = weak_ptr_factory_.GetWeakPtr();
  task_runner_->PostDelayedTask(
      [weak_this, tsid] {
        if (weak_this)
          weak_this->ReadBuffersIntoFile(tsid);
      },
      tracing_session->delay_to_next_write_period_ms());
  return true;
}

bool TracingServiceImpl::IsWaitingForTrigger(TracingSession* tracing_session) {
  // Ignore the logic below for cloned tracing sessions. In this case we
  // actually want to read the (cloned) trace buffers even if no trigger was
  // hit.
  if (tracing_session->state == TracingSession::CLONED_READ_ONLY) {
    return false;
  }

  // When a tracing session is waiting for a trigger, it is considered empty. If
  // a tracing session finishes and moves into DISABLED without ever receiving a
  // trigger, the trace should never return any data. This includes the
  // synthetic packets like TraceConfig and Clock snapshots. So we bail out
  // early and let the consumer know there is no data.
  if (!tracing_session->config.trigger_config().triggers().empty() &&
      tracing_session->received_triggers.empty()) {
    PERFETTO_DLOG(
        "ReadBuffers(): tracing session has not received a trigger yet.");
    return true;
  }
  return false;
}

std::vector<TracePacket> TracingServiceImpl::ReadBuffers(
    TracingSession* tracing_session,
    size_t threshold,
    bool* has_more) {
  PERFETTO_DCHECK_THREAD(thread_checker_);
  PERFETTO_DCHECK(tracing_session);
  *has_more = false;

  std::vector<TracePacket> packets;
  packets.reserve(1024);  // Just an educated guess to avoid trivial expansions.

  if (!tracing_session->initial_clock_snapshot.empty()) {
    EmitClockSnapshot(tracing_session,
                      std::move(tracing_session->initial_clock_snapshot),
                      &packets);
  }

  for (auto& snapshot : tracing_session->clock_snapshot_ring_buffer) {
    PERFETTO_DCHECK(!snapshot.empty());
    EmitClockSnapshot(tracing_session, std::move(snapshot), &packets);
  }
  tracing_session->clock_snapshot_ring_buffer.clear();

  if (tracing_session->should_emit_sync_marker) {
    EmitSyncMarker(&packets);
    tracing_session->should_emit_sync_marker = false;
  }

  if (!tracing_session->config.builtin_data_sources().disable_trace_config()) {
    MaybeEmitUuidAndTraceConfig(tracing_session, &packets);
    MaybeEmitReceivedTriggers(tracing_session, &packets);
  }
  if (!tracing_session->config.builtin_data_sources().disable_system_info())
    MaybeEmitSystemInfo(tracing_session, &packets);

  // Note that in the proto comment, we guarantee that the tracing_started
  // lifecycle event will be emitted before any data packets so make sure to
  // keep this before reading the tracing buffers.
  if (!tracing_session->config.builtin_data_sources().disable_service_events())
    EmitLifecycleEvents(tracing_session, &packets);

  size_t packets_bytes = 0;  // SUM(slice.size() for each slice in |packets|).

  // Add up size for packets added by the Maybe* calls above.
  for (const TracePacket& packet : packets) {
    packets_bytes += packet.size();
  }

  bool did_hit_threshold = false;

  for (size_t buf_idx = 0;
       buf_idx < tracing_session->num_buffers() && !did_hit_threshold;
       buf_idx++) {
    auto tbuf_iter = buffers_.find(tracing_session->buffers_index[buf_idx]);
    if (tbuf_iter == buffers_.end()) {
      PERFETTO_DFATAL("Buffer not found.");
      continue;
    }
    TraceBuffer& tbuf = *tbuf_iter->second;
    tbuf.BeginRead();
    while (!did_hit_threshold) {
      TracePacket packet;
      TraceBuffer::PacketSequenceProperties sequence_properties{};
      bool previous_packet_dropped;
      if (!tbuf.ReadNextTracePacket(&packet, &sequence_properties,
                                    &previous_packet_dropped)) {
        break;
      }
      PERFETTO_DCHECK(sequence_properties.producer_id_trusted != 0);
      PERFETTO_DCHECK(sequence_properties.writer_id != 0);
      PERFETTO_DCHECK(sequence_properties.producer_uid_trusted != kInvalidUid);
      // Not checking sequence_properties.producer_pid_trusted: it is
      // base::kInvalidPid if the platform doesn't support it.

      PERFETTO_DCHECK(packet.size() > 0);
      if (!PacketStreamValidator::Validate(packet.slices())) {
        tracing_session->invalid_packets++;
        PERFETTO_DLOG("Dropping invalid packet");
        continue;
      }

      // Append a slice with the trusted field data. This can't be spoofed
      // because above we validated that the existing slices don't contain any
      // trusted fields. For added safety we append instead of prepending
      // because according to protobuf semantics, if the same field is
      // encountered multiple times the last instance takes priority. Note that
      // truncated packets are also rejected, so the producer can't give us a
      // partial packet (e.g., a truncated string) which only becomes valid when
      // the trusted data is appended here.
      Slice slice = Slice::Allocate(32);
      protozero::StaticBuffered<protos::pbzero::TracePacket> trusted_packet(
          slice.own_data(), slice.size);
      trusted_packet->set_trusted_uid(
          static_cast<int32_t>(sequence_properties.producer_uid_trusted));
      trusted_packet->set_trusted_packet_sequence_id(
          tracing_session->GetPacketSequenceID(
              sequence_properties.producer_id_trusted,
              sequence_properties.writer_id));
      if (sequence_properties.producer_pid_trusted != base::kInvalidPid) {
        // Not supported on all platforms.
        trusted_packet->set_trusted_pid(
            static_cast<int32_t>(sequence_properties.producer_pid_trusted));
      }
      if (previous_packet_dropped)
        trusted_packet->set_previous_packet_dropped(previous_packet_dropped);
      slice.size = trusted_packet.Finalize();
      packet.AddSlice(std::move(slice));

      // Append the packet (inclusive of the trusted uid) to |packets|.
      packets_bytes += packet.size();
      did_hit_threshold = packets_bytes >= threshold;
      packets.emplace_back(std::move(packet));
    }  // for(packets...)
  }    // for(buffers...)

  *has_more = did_hit_threshold;

  // Only emit the "read complete" lifetime event when there is no more trace
  // data available to read. These events are used as safe points to limit
  // sorting in trace processor: the code shouldn't emit the event unless the
  // buffers are empty.
  if (!*has_more && !tracing_session->config.builtin_data_sources()
                         .disable_service_events()) {
    // We don't bother snapshotting clocks here because we wouldn't be able to
    // emit it and we shouldn't have significant drift from the last snapshot in
    // any case.
    SnapshotLifecyleEvent(tracing_session,
                          protos::pbzero::TracingServiceEvent::
                              kReadTracingBuffersCompletedFieldNumber,
                          false /* snapshot_clocks */);
    EmitLifecycleEvents(tracing_session, &packets);
  }

  // Only emit the stats when there is no more trace data is available to read.
  // That way, any problems that occur while reading from the buffers are
  // reflected in the emitted stats. This is particularly important for use
  // cases where ReadBuffers is only ever called after the tracing session is
  // stopped.
  if (!*has_more && tracing_session->should_emit_stats) {
    EmitStats(tracing_session, &packets);
    tracing_session->should_emit_stats = false;
  }

  MaybeFilterPackets(tracing_session, &packets);

<<<<<<< HEAD
  if (!*has_more) {
    // We've observed some extremely high memory usage by scudo after
    // MaybeFilterPackets in the past. The original bug (b/195145848) is fixed
    // now, but this code asks scudo to release memory just in case.
    base::MaybeReleaseAllocatorMemToOS();
  }

=======
  MaybeCompressPackets(tracing_session, &packets);

  if (!*has_more) {
    // We've observed some extremely high memory usage by scudo after
    // MaybeFilterPackets in the past. The original bug (b/195145848) is fixed
    // now, but this code asks scudo to release memory just in case.
    base::MaybeReleaseAllocatorMemToOS();
  }

>>>>>>> 5f456dbc
  return packets;
}

void TracingServiceImpl::MaybeFilterPackets(TracingSession* tracing_session,
                                            std::vector<TracePacket>* packets) {
  // If the tracing session specified a filter, run all packets through the
  // filter and replace them with the filter results.
  // The process below mantains the cardinality of input packets. Even if an
  // entire packet is filtered out, we emit a zero-sized TracePacket proto. That
  // makes debugging and reasoning about the trace stats easier.
  // This place swaps the contents of each |packets| entry in place.
  if (!tracing_session->trace_filter) {
    return;
  }
  protozero::MessageFilter& trace_filter = *tracing_session->trace_filter;
  // The filter root shoud be reset from protos.Trace to protos.TracePacket
  // by the earlier call to SetFilterRoot() in EnableTracing().
  PERFETTO_DCHECK(trace_filter.root_msg_index() != 0);
  std::vector<protozero::MessageFilter::InputSlice> filter_input;
  for (TracePacket& packet : *packets) {
    const auto& packet_slices = packet.slices();
    filter_input.clear();
    filter_input.resize(packet_slices.size());
    ++tracing_session->filter_input_packets;
    tracing_session->filter_input_bytes += packet.size();
    for (size_t i = 0; i < packet_slices.size(); ++i)
      filter_input[i] = {packet_slices[i].start, packet_slices[i].size};
    auto filtered_packet = trace_filter.FilterMessageFragments(
        &filter_input[0], filter_input.size());

    // Replace the packet in-place with the filtered one (unless failed).
    packet = TracePacket();
    if (filtered_packet.error) {
      ++tracing_session->filter_errors;
      PERFETTO_DLOG("Trace packet filtering failed @ packet %" PRIu64,
                    tracing_session->filter_input_packets);
      continue;
    }
    tracing_session->filter_output_bytes += filtered_packet.size;
    AppendOwnedSlicesToPacket(std::move(filtered_packet.data),
                              filtered_packet.size, kMaxTracePacketSliceSize,
                              &packet);
  }
}

<<<<<<< HEAD
bool TracingServiceImpl::WriteIntoFile(TracingSession* tracing_session,
                                       std::vector<TracePacket> packets) {
  if (!tracing_session->write_into_file) {
    return false;
  }
  const uint64_t max_size = tracing_session->max_file_size_bytes
                                ? tracing_session->max_file_size_bytes
                                : std::numeric_limits<size_t>::max();

  size_t total_slices = 0;
  for (const TracePacket& packet : packets) {
    total_slices += packet.slices().size();
  }
  // When writing into a file, the file should look like a root trace.proto
  // message. Each packet should be prepended with a proto preamble stating
  // its field id (within trace.proto) and size. Hence the addition below.
  const size_t max_iovecs = total_slices + packets.size();

  size_t num_iovecs = 0;
  bool stop_writing_into_file = false;
  std::unique_ptr<struct iovec[]> iovecs(new struct iovec[max_iovecs]);
  size_t num_iovecs_at_last_packet = 0;
  uint64_t bytes_about_to_be_written = 0;
  for (TracePacket& packet : packets) {
    std::tie(iovecs[num_iovecs].iov_base, iovecs[num_iovecs].iov_len) =
        packet.GetProtoPreamble();
    bytes_about_to_be_written += iovecs[num_iovecs].iov_len;
    num_iovecs++;
    for (const Slice& slice : packet.slices()) {
      // writev() doesn't change the passed pointer. However, struct iovec
      // take a non-const ptr because it's the same struct used by readv().
      // Hence the const_cast here.
      char* start = static_cast<char*>(const_cast<void*>(slice.start));
      bytes_about_to_be_written += slice.size;
      iovecs[num_iovecs++] = {start, slice.size};
    }

    if (tracing_session->bytes_written_into_file + bytes_about_to_be_written >=
        max_size) {
      stop_writing_into_file = true;
      num_iovecs = num_iovecs_at_last_packet;
      break;
    }

    num_iovecs_at_last_packet = num_iovecs;
  }
  PERFETTO_DCHECK(num_iovecs <= max_iovecs);
  int fd = *tracing_session->write_into_file;

  uint64_t total_wr_size = 0;

  // writev() can take at most IOV_MAX entries per call. Batch them.
  constexpr size_t kIOVMax = IOV_MAX;
  for (size_t i = 0; i < num_iovecs; i += kIOVMax) {
    int iov_batch_size = static_cast<int>(std::min(num_iovecs - i, kIOVMax));
    ssize_t wr_size = PERFETTO_EINTR(writev(fd, &iovecs[i], iov_batch_size));
    if (wr_size <= 0) {
      PERFETTO_PLOG("writev() failed");
      stop_writing_into_file = true;
      break;
    }
    total_wr_size += static_cast<size_t>(wr_size);
=======
void TracingServiceImpl::MaybeCompressPackets(
    TracingSession* tracing_session,
    std::vector<TracePacket>* packets) {
  if (!tracing_session->compress_deflate) {
    return;
  }

  init_opts_.compressor_fn(packets);
}

bool TracingServiceImpl::WriteIntoFile(TracingSession* tracing_session,
                                       std::vector<TracePacket> packets) {
  if (!tracing_session->write_into_file) {
    return false;
  }
  const uint64_t max_size = tracing_session->max_file_size_bytes
                                ? tracing_session->max_file_size_bytes
                                : std::numeric_limits<size_t>::max();

  size_t total_slices = 0;
  for (const TracePacket& packet : packets) {
    total_slices += packet.slices().size();
  }
  // When writing into a file, the file should look like a root trace.proto
  // message. Each packet should be prepended with a proto preamble stating
  // its field id (within trace.proto) and size. Hence the addition below.
  const size_t max_iovecs = total_slices + packets.size();

  size_t num_iovecs = 0;
  bool stop_writing_into_file = false;
  std::unique_ptr<struct iovec[]> iovecs(new struct iovec[max_iovecs]);
  size_t num_iovecs_at_last_packet = 0;
  uint64_t bytes_about_to_be_written = 0;
  for (TracePacket& packet : packets) {
    std::tie(iovecs[num_iovecs].iov_base, iovecs[num_iovecs].iov_len) =
        packet.GetProtoPreamble();
    bytes_about_to_be_written += iovecs[num_iovecs].iov_len;
    num_iovecs++;
    for (const Slice& slice : packet.slices()) {
      // writev() doesn't change the passed pointer. However, struct iovec
      // take a non-const ptr because it's the same struct used by readv().
      // Hence the const_cast here.
      char* start = static_cast<char*>(const_cast<void*>(slice.start));
      bytes_about_to_be_written += slice.size;
      iovecs[num_iovecs++] = {start, slice.size};
    }

    if (tracing_session->bytes_written_into_file + bytes_about_to_be_written >=
        max_size) {
      stop_writing_into_file = true;
      num_iovecs = num_iovecs_at_last_packet;
      break;
    }

    num_iovecs_at_last_packet = num_iovecs;
>>>>>>> 5f456dbc
  }
  PERFETTO_DCHECK(num_iovecs <= max_iovecs);
  int fd = *tracing_session->write_into_file;

<<<<<<< HEAD
=======
  uint64_t total_wr_size = 0;

  // writev() can take at most IOV_MAX entries per call. Batch them.
  constexpr size_t kIOVMax = IOV_MAX;
  for (size_t i = 0; i < num_iovecs; i += kIOVMax) {
    int iov_batch_size = static_cast<int>(std::min(num_iovecs - i, kIOVMax));
    ssize_t wr_size = PERFETTO_EINTR(writev(fd, &iovecs[i], iov_batch_size));
    if (wr_size <= 0) {
      PERFETTO_PLOG("writev() failed");
      stop_writing_into_file = true;
      break;
    }
    total_wr_size += static_cast<size_t>(wr_size);
  }

>>>>>>> 5f456dbc
  tracing_session->bytes_written_into_file += total_wr_size;

  PERFETTO_DLOG("Draining into file, written: %" PRIu64 " KB, stop: %d",
                (total_wr_size + 1023) / 1024, stop_writing_into_file);
  return stop_writing_into_file;
}

void TracingServiceImpl::FreeBuffers(TracingSessionID tsid) {
  PERFETTO_DCHECK_THREAD(thread_checker_);
  PERFETTO_DLOG("Freeing buffers for session %" PRIu64, tsid);
  TracingSession* tracing_session = GetTracingSession(tsid);
  if (!tracing_session) {
    PERFETTO_DLOG("FreeBuffers() failed, invalid session ID %" PRIu64, tsid);
    return;  // TODO(primiano): signal failure?
  }
  DisableTracing(tsid, /*disable_immediately=*/true);

  PERFETTO_DCHECK(tracing_session->AllDataSourceInstancesStopped());
  tracing_session->data_source_instances.clear();

  for (auto& producer_entry : producers_) {
    ProducerEndpointImpl* producer = producer_entry.second;
    producer->OnFreeBuffers(tracing_session->buffers_index);
  }

  for (BufferID buffer_id : tracing_session->buffers_index) {
    buffer_ids_.Free(buffer_id);
    PERFETTO_DCHECK(buffers_.count(buffer_id) == 1);
    buffers_.erase(buffer_id);
  }
  bool notify_traceur =
      tracing_session->config.notify_traceur() &&
      tracing_session->state != TracingSession::CLONED_READ_ONLY;
  bool is_long_trace =
      (tracing_session->config.write_into_file() &&
       tracing_session->config.file_write_period_ms() < kMillisPerDay);
  tracing_sessions_.erase(tsid);
  tracing_session = nullptr;
  UpdateMemoryGuardrail();

  PERFETTO_LOG("Tracing session %" PRIu64 " ended, total sessions:%zu", tsid,
               tracing_sessions_.size());
#if PERFETTO_BUILDFLAG(PERFETTO_ANDROID_BUILD) && \
    PERFETTO_BUILDFLAG(PERFETTO_OS_ANDROID)
  if (notify_traceur && is_long_trace) {
    PERFETTO_LAZY_LOAD(android_internal::NotifyTraceSessionEnded, notify_fn);
    if (!notify_fn || !notify_fn(/*session_stolen=*/false))
      PERFETTO_ELOG("Failed to notify Traceur long tracing has ended");
  }
#else
  base::ignore_result(notify_traceur);
  base::ignore_result(is_long_trace);
#endif
}

void TracingServiceImpl::RegisterDataSource(ProducerID producer_id,
                                            const DataSourceDescriptor& desc) {
  PERFETTO_DCHECK_THREAD(thread_checker_);
  if (desc.name().empty()) {
    PERFETTO_DLOG("Received RegisterDataSource() with empty name");
    return;
  }

  ProducerEndpointImpl* producer = GetProducer(producer_id);
  if (!producer) {
    PERFETTO_DFATAL("Producer not found.");
    return;
  }

  // Check that the producer doesn't register two data sources with the same ID.
  // Note that we tolerate |id| == 0 because until Android T / v22 the |id|
  // field didn't exist.
  for (const auto& kv : data_sources_) {
    if (desc.id() && kv.second.producer_id == producer_id &&
        kv.second.descriptor.id() == desc.id()) {
      PERFETTO_ELOG(
          "Failed to register data source \"%s\". A data source with the same "
          "id %" PRIu64 " (name=\"%s\") is already registered for producer %d",
          desc.name().c_str(), desc.id(), kv.second.descriptor.name().c_str(),
          producer_id);
      return;
    }
  }

  PERFETTO_DLOG("Producer %" PRIu16 " registered data source \"%s\"",
                producer_id, desc.name().c_str());

  auto reg_ds = data_sources_.emplace(desc.name(),
                                      RegisteredDataSource{producer_id, desc});

  // If there are existing tracing sessions, we need to check if the new
  // data source is enabled by any of them.
  for (auto& iter : tracing_sessions_) {
    TracingSession& tracing_session = iter.second;
    if (tracing_session.state != TracingSession::STARTED &&
        tracing_session.state != TracingSession::CONFIGURED) {
      continue;
    }

    TraceConfig::ProducerConfig producer_config;
    for (auto& config : tracing_session.config.producers()) {
      if (producer->name_ == config.producer_name()) {
        producer_config = config;
        break;
      }
    }
    for (const TraceConfig::DataSource& cfg_data_source :
         tracing_session.config.data_sources()) {
      if (cfg_data_source.config().name() != desc.name())
        continue;
      DataSourceInstance* ds_inst = SetupDataSource(
          cfg_data_source, producer_config, reg_ds->second, &tracing_session);
      if (ds_inst && tracing_session.state == TracingSession::STARTED)
        StartDataSourceInstance(producer, &tracing_session, ds_inst);
    }
  }  // for(iter : tracing_sessions_)
}

void TracingServiceImpl::UpdateDataSource(
    ProducerID producer_id,
    const DataSourceDescriptor& new_desc) {
  if (new_desc.id() == 0) {
    PERFETTO_ELOG("UpdateDataSource() must have a non-zero id");
    return;
  }

  // If this producer has already registered a matching descriptor name and id,
  // just update the descriptor.
  RegisteredDataSource* data_source = nullptr;
  auto range = data_sources_.equal_range(new_desc.name());
  for (auto it = range.first; it != range.second; ++it) {
    if (it->second.producer_id == producer_id &&
        it->second.descriptor.id() == new_desc.id()) {
      data_source = &it->second;
      break;
    }
  }

  if (!data_source) {
    PERFETTO_ELOG(
        "UpdateDataSource() failed, could not find an existing data source "
        "with name=\"%s\" id=%" PRIu64,
        new_desc.name().c_str(), new_desc.id());
    return;
  }

  data_source->descriptor = new_desc;
}

void TracingServiceImpl::StopDataSourceInstance(ProducerEndpointImpl* producer,
                                                TracingSession* tracing_session,
                                                DataSourceInstance* instance,
                                                bool disable_immediately) {
  const DataSourceInstanceID ds_inst_id = instance->instance_id;
  if (instance->will_notify_on_stop && !disable_immediately) {
    instance->state = DataSourceInstance::STOPPING;
  } else {
    instance->state = DataSourceInstance::STOPPED;
  }
  if (tracing_session->consumer_maybe_null) {
    tracing_session->consumer_maybe_null->OnDataSourceInstanceStateChange(
        *producer, *instance);
  }
  producer->StopDataSource(ds_inst_id);
}

void TracingServiceImpl::UnregisterDataSource(ProducerID producer_id,
                                              const std::string& name) {
  PERFETTO_DCHECK_THREAD(thread_checker_);
  PERFETTO_DLOG("Producer %" PRIu16 " unregistered data source \"%s\"",
                producer_id, name.c_str());
  PERFETTO_CHECK(producer_id);
  ProducerEndpointImpl* producer = GetProducer(producer_id);
  PERFETTO_DCHECK(producer);
  for (auto& kv : tracing_sessions_) {
    auto& ds_instances = kv.second.data_source_instances;
    bool removed = false;
    for (auto it = ds_instances.begin(); it != ds_instances.end();) {
      if (it->first == producer_id && it->second.data_source_name == name) {
        DataSourceInstanceID ds_inst_id = it->second.instance_id;
        if (it->second.state != DataSourceInstance::STOPPED) {
          if (it->second.state != DataSourceInstance::STOPPING) {
            StopDataSourceInstance(producer, &kv.second, &it->second,
                                   /* disable_immediately = */ false);
          }

          // Mark the instance as stopped immediately, since we are
          // unregistering it below.
          //
          //  The StopDataSourceInstance above might have set the state to
          //  STOPPING so this condition isn't an else.
          if (it->second.state == DataSourceInstance::STOPPING)
            NotifyDataSourceStopped(producer_id, ds_inst_id);
        }
        it = ds_instances.erase(it);
        removed = true;
      } else {
        ++it;
      }
    }  // for (data_source_instances)
    if (removed)
      MaybeNotifyAllDataSourcesStarted(&kv.second);
  }  // for (tracing_session)

  for (auto it = data_sources_.begin(); it != data_sources_.end(); ++it) {
    if (it->second.producer_id == producer_id &&
        it->second.descriptor.name() == name) {
      data_sources_.erase(it);
      return;
    }
  }

  PERFETTO_DFATAL(
      "Tried to unregister a non-existent data source \"%s\" for "
      "producer %" PRIu16,
      name.c_str(), producer_id);
}

TracingServiceImpl::DataSourceInstance* TracingServiceImpl::SetupDataSource(
    const TraceConfig::DataSource& cfg_data_source,
    const TraceConfig::ProducerConfig& producer_config,
    const RegisteredDataSource& data_source,
    TracingSession* tracing_session) {
  PERFETTO_DCHECK_THREAD(thread_checker_);
  ProducerEndpointImpl* producer = GetProducer(data_source.producer_id);
  PERFETTO_DCHECK(producer);
  // An existing producer that is not ftrace could have registered itself as
  // ftrace, we must not enable it in that case.
  if (lockdown_mode_ && producer->uid_ != uid_) {
    PERFETTO_DLOG("Lockdown mode: not enabling producer %hu", producer->id_);
    return nullptr;
  }
  // TODO(primiano): Add tests for registration ordering (data sources vs
  // consumers).
  if (!NameMatchesFilter(producer->name_,
                         cfg_data_source.producer_name_filter(),
                         cfg_data_source.producer_name_regex_filter())) {
    PERFETTO_DLOG("Data source: %s is filtered out for producer: %s",
                  cfg_data_source.config().name().c_str(),
                  producer->name_.c_str());
    return nullptr;
  }

  auto relative_buffer_id = cfg_data_source.config().target_buffer();
  if (relative_buffer_id >= tracing_session->num_buffers()) {
    PERFETTO_LOG(
        "The TraceConfig for DataSource %s specified a target_buffer out of "
        "bound (%d). Skipping it.",
        cfg_data_source.config().name().c_str(), relative_buffer_id);
    return nullptr;
  }

  // Create a copy of the DataSourceConfig specified in the trace config. This
  // will be passed to the producer after translating the |target_buffer| id.
  // The |target_buffer| parameter passed by the consumer in the trace config is
  // relative to the buffers declared in the same trace config. This has to be
  // translated to the global BufferID before passing it to the producers, which
  // don't know anything about tracing sessions and consumers.

  DataSourceInstanceID inst_id = ++last_data_source_instance_id_;
  auto insert_iter = tracing_session->data_source_instances.emplace(
      std::piecewise_construct,  //
      std::forward_as_tuple(producer->id_),
      std::forward_as_tuple(
          inst_id,
          cfg_data_source.config(),  //  Deliberate copy.
          data_source.descriptor.name(),
          data_source.descriptor.will_notify_on_start(),
          data_source.descriptor.will_notify_on_stop(),
          data_source.descriptor.handles_incremental_state_clear()));
  DataSourceInstance* ds_instance = &insert_iter->second;

  // New data source instance starts out in CONFIGURED state.
  if (tracing_session->consumer_maybe_null) {
    tracing_session->consumer_maybe_null->OnDataSourceInstanceStateChange(
        *producer, *ds_instance);
  }

  DataSourceConfig& ds_config = ds_instance->config;
  ds_config.set_trace_duration_ms(tracing_session->config.duration_ms());

  // Rationale for `if (prefer) set_prefer(true)`, rather than `set(prefer)`:
  // ComputeStartupConfigHash() in tracing_muxer_impl.cc compares hashes of the
  // DataSourceConfig and expects to know (and clear) the fields generated by
  // the tracing service. Unconditionally adding a new field breaks backward
  // compatibility of startup tracing with older SDKs, because the serialization
  // also propagates unkonwn fields, breaking the hash matching check.
  if (tracing_session->config.prefer_suspend_clock_for_duration())
    ds_config.set_prefer_suspend_clock_for_duration(true);

  ds_config.set_stop_timeout_ms(tracing_session->data_source_stop_timeout_ms());
  ds_config.set_enable_extra_guardrails(
      tracing_session->config.enable_extra_guardrails());
  if (tracing_session->consumer_uid == 1066 /* AID_STATSD */ &&
      tracing_session->config.statsd_metadata().triggering_config_uid() !=
          2000 /* AID_SHELL */
      && tracing_session->config.statsd_metadata().triggering_config_uid() !=
             0 /* AID_ROOT */) {
    // StatsD can be triggered either by shell, root or an app that has DUMP and
    // USAGE_STATS permission. When triggered by shell or root, we do not want
    // to consider the trace a trusted system trace, as it was initiated by the
    // user. Otherwise, it has to come from an app with DUMP and
    // PACKAGE_USAGE_STATS, which has to be preinstalled and trusted by the
    // system.
    // Check for shell / root: https://bit.ly/3b7oZNi
    // Check for DUMP or PACKAGE_USAGE_STATS: https://bit.ly/3ep0NrR
    ds_config.set_session_initiator(
        DataSourceConfig::SESSION_INITIATOR_TRUSTED_SYSTEM);
  } else {
    // Unset in case the consumer set it.
    // We need to be able to trust this field.
    ds_config.set_session_initiator(
        DataSourceConfig::SESSION_INITIATOR_UNSPECIFIED);
  }
  ds_config.set_tracing_session_id(tracing_session->id);
  BufferID global_id = tracing_session->buffers_index[relative_buffer_id];
  PERFETTO_DCHECK(global_id);
  ds_config.set_target_buffer(global_id);

  PERFETTO_DLOG("Setting up data source %s with target buffer %" PRIu16,
                ds_config.name().c_str(), global_id);
  if (!producer->shared_memory()) {
    // Determine the SMB page size. Must be an integer multiple of 4k.
    // As for the SMB size below, the decision tree is as follows:
    // 1. Give priority to what is defined in the trace config.
    // 2. If unset give priority to the hint passed by the producer.
    // 3. Keep within bounds and ensure it's a multiple of 4k.
    size_t page_size = producer_config.page_size_kb() * 1024;
    if (page_size == 0)
      page_size = producer->shmem_page_size_hint_bytes_;

    // Determine the SMB size. Must be an integer multiple of the SMB page size.
    // The decision tree is as follows:
    // 1. Give priority to what defined in the trace config.
    // 2. If unset give priority to the hint passed by the producer.
    // 3. Keep within bounds and ensure it's a multiple of the page size.
    size_t shm_size = producer_config.shm_size_kb() * 1024;
    if (shm_size == 0)
      shm_size = producer->shmem_size_hint_bytes_;

    auto valid_sizes = EnsureValidShmSizes(shm_size, page_size);
    if (valid_sizes != std::tie(shm_size, page_size)) {
      PERFETTO_DLOG(
          "Invalid configured SMB sizes: shm_size %zu page_size %zu. Falling "
          "back to shm_size %zu page_size %zu.",
          shm_size, page_size, std::get<0>(valid_sizes),
          std::get<1>(valid_sizes));
    }
    std::tie(shm_size, page_size) = valid_sizes;

    // TODO(primiano): right now Create() will suicide in case of OOM if the
    // mmap fails. We should instead gracefully fail the request and tell the
    // client to go away.
    PERFETTO_DLOG("Creating SMB of %zu KB for producer \"%s\"", shm_size / 1024,
                  producer->name_.c_str());
    auto shared_memory = shm_factory_->CreateSharedMemory(shm_size);
    producer->SetupSharedMemory(std::move(shared_memory), page_size,
                                /*provided_by_producer=*/false);
  }
  producer->SetupDataSource(inst_id, ds_config);
  return ds_instance;
}

// Note: all the fields % *_trusted ones are untrusted, as in, the Producer
// might be lying / returning garbage contents. |src| and |size| can be trusted
// in terms of being a valid pointer, but not the contents.
void TracingServiceImpl::CopyProducerPageIntoLogBuffer(
    ProducerID producer_id_trusted,
    uid_t producer_uid_trusted,
    pid_t producer_pid_trusted,
    WriterID writer_id,
    ChunkID chunk_id,
    BufferID buffer_id,
    uint16_t num_fragments,
    uint8_t chunk_flags,
    bool chunk_complete,
    const uint8_t* src,
    size_t size) {
  PERFETTO_DCHECK_THREAD(thread_checker_);

  ProducerEndpointImpl* producer = GetProducer(producer_id_trusted);
  if (!producer) {
    PERFETTO_DFATAL("Producer not found.");
    chunks_discarded_++;
    return;
  }

  TraceBuffer* buf = GetBufferByID(buffer_id);
  if (!buf) {
    PERFETTO_DLOG("Could not find target buffer %" PRIu16
                  " for producer %" PRIu16,
                  buffer_id, producer_id_trusted);
    chunks_discarded_++;
    return;
  }

  // Verify that the producer is actually allowed to write into the target
  // buffer specified in the request. This prevents a malicious producer from
  // injecting data into a log buffer that belongs to a tracing session the
  // producer is not part of.
  if (!producer->is_allowed_target_buffer(buffer_id)) {
    PERFETTO_ELOG("Producer %" PRIu16
                  " tried to write into forbidden target buffer %" PRIu16,
                  producer_id_trusted, buffer_id);
    PERFETTO_DFATAL("Forbidden target buffer");
    chunks_discarded_++;
    return;
  }

  // If the writer was registered by the producer, it should only write into the
  // buffer it was registered with.
  std::optional<BufferID> associated_buffer =
      producer->buffer_id_for_writer(writer_id);
  if (associated_buffer && *associated_buffer != buffer_id) {
    PERFETTO_ELOG("Writer %" PRIu16 " of producer %" PRIu16
                  " was registered to write into target buffer %" PRIu16
                  ", but tried to write into buffer %" PRIu16,
                  writer_id, producer_id_trusted, *associated_buffer,
                  buffer_id);
    PERFETTO_DFATAL("Wrong target buffer");
    chunks_discarded_++;
    return;
  }

  buf->CopyChunkUntrusted(producer_id_trusted, producer_uid_trusted,
                          producer_pid_trusted, writer_id, chunk_id,
                          num_fragments, chunk_flags, chunk_complete, src,
                          size);
}

void TracingServiceImpl::ApplyChunkPatches(
    ProducerID producer_id_trusted,
    const std::vector<CommitDataRequest::ChunkToPatch>& chunks_to_patch) {
  PERFETTO_DCHECK_THREAD(thread_checker_);

  for (const auto& chunk : chunks_to_patch) {
    const ChunkID chunk_id = static_cast<ChunkID>(chunk.chunk_id());
    const WriterID writer_id = static_cast<WriterID>(chunk.writer_id());
    TraceBuffer* buf =
        GetBufferByID(static_cast<BufferID>(chunk.target_buffer()));
    static_assert(std::numeric_limits<ChunkID>::max() == kMaxChunkID,
                  "Add a '|| chunk_id > kMaxChunkID' below if this fails");
    if (!writer_id || writer_id > kMaxWriterID || !buf) {
      // This can genuinely happen when the trace is stopped. The producers
      // might see the stop signal with some delay and try to keep sending
      // patches left soon after.
      PERFETTO_DLOG(
          "Received invalid chunks_to_patch request from Producer: %" PRIu16
          ", BufferID: %" PRIu32 " ChunkdID: %" PRIu32 " WriterID: %" PRIu16,
          producer_id_trusted, chunk.target_buffer(), chunk_id, writer_id);
      patches_discarded_ += static_cast<uint64_t>(chunk.patches_size());
      continue;
    }

    // Note, there's no need to validate that the producer is allowed to write
    // to the specified buffer ID (or that it's the correct buffer ID for a
    // registered TraceWriter). That's because TraceBuffer uses the producer ID
    // and writer ID to look up the chunk to patch. If the producer specifies an
    // incorrect buffer, this lookup will fail and TraceBuffer will ignore the
    // patches. Because the producer ID is trusted, there's also no way for a
    // malicious producer to patch another producer's data.

    // Speculate on the fact that there are going to be a limited amount of
    // patches per request, so we can allocate the |patches| array on the stack.
    std::array<TraceBuffer::Patch, 1024> patches;  // Uninitialized.
    if (chunk.patches().size() > patches.size()) {
      PERFETTO_ELOG("Too many patches (%zu) batched in the same request",
                    patches.size());
      PERFETTO_DFATAL("Too many patches");
      patches_discarded_ += static_cast<uint64_t>(chunk.patches_size());
      continue;
    }

    size_t i = 0;
    for (const auto& patch : chunk.patches()) {
      const std::string& patch_data = patch.data();
      if (patch_data.size() != patches[i].data.size()) {
        PERFETTO_ELOG("Received patch from producer: %" PRIu16
                      " of unexpected size %zu",
                      producer_id_trusted, patch_data.size());
        patches_discarded_++;
        continue;
      }
      patches[i].offset_untrusted = patch.offset();
      memcpy(&patches[i].data[0], patch_data.data(), patches[i].data.size());
      i++;
    }
    buf->TryPatchChunkContents(producer_id_trusted, writer_id, chunk_id,
                               &patches[0], i, chunk.has_more_patches());
  }
}

TracingServiceImpl::TracingSession* TracingServiceImpl::GetDetachedSession(
    uid_t uid,
    const std::string& key) {
  PERFETTO_DCHECK_THREAD(thread_checker_);
  for (auto& kv : tracing_sessions_) {
    TracingSession* session = &kv.second;
    if (session->consumer_uid == uid && session->detach_key == key) {
      PERFETTO_DCHECK(session->consumer_maybe_null == nullptr);
      return session;
    }
  }
  return nullptr;
}

TracingServiceImpl::TracingSession* TracingServiceImpl::GetTracingSession(
    TracingSessionID tsid) {
  PERFETTO_DCHECK_THREAD(thread_checker_);
  auto it = tsid ? tracing_sessions_.find(tsid) : tracing_sessions_.end();
  if (it == tracing_sessions_.end())
    return nullptr;
  return &it->second;
}

TracingServiceImpl::TracingSession*
TracingServiceImpl::FindTracingSessionWithMaxBugreportScore() {
  TracingSession* max_session = nullptr;
  for (auto& session_id_and_session : tracing_sessions_) {
    auto& session = session_id_and_session.second;
    const int32_t score = session.config.bugreport_score();
    // Exclude sessions with 0 (or below) score. By default tracing sessions
    // should NOT be eligible to be attached to bugreports.
    if (score <= 0 || session.state != TracingSession::STARTED)
      continue;

    if (!max_session || score > max_session->config.bugreport_score())
      max_session = &session;
  }
  return max_session;
}

ProducerID TracingServiceImpl::GetNextProducerID() {
  PERFETTO_DCHECK_THREAD(thread_checker_);
  PERFETTO_CHECK(producers_.size() < kMaxProducerID);
  do {
    ++last_producer_id_;
  } while (producers_.count(last_producer_id_) || last_producer_id_ == 0);
  PERFETTO_DCHECK(last_producer_id_ > 0 && last_producer_id_ <= kMaxProducerID);
  return last_producer_id_;
}

TraceBuffer* TracingServiceImpl::GetBufferByID(BufferID buffer_id) {
  auto buf_iter = buffers_.find(buffer_id);
  if (buf_iter == buffers_.end())
    return nullptr;
  return &*buf_iter->second;
}

void TracingServiceImpl::OnStartTriggersTimeout(TracingSessionID tsid) {
  // Skip entirely the flush if the trace session doesn't exist anymore.
  // This is to prevent misleading error messages to be logged.
  //
  // if the trace has started from the trigger we rely on
  // the |stop_delay_ms| from the trigger so don't flush and
  // disable if we've moved beyond a CONFIGURED state
  auto* tracing_session_ptr = GetTracingSession(tsid);
  if (tracing_session_ptr &&
      tracing_session_ptr->state == TracingSession::CONFIGURED) {
    PERFETTO_DLOG("Disabling TracingSession %" PRIu64
                  " since no triggers activated.",
                  tsid);
    // No data should be returned from ReadBuffers() regardless of if we
    // call FreeBuffers() or DisableTracing(). This is because in
    // STOP_TRACING we need this promise in either case, and using
    // DisableTracing() allows a graceful shutdown. Consumers can follow
    // their normal path and check the buffers through ReadBuffers() and
    // the code won't hang because the tracing session will still be
    // alive just disabled.
    DisableTracing(tsid);
  }
}

void TracingServiceImpl::UpdateMemoryGuardrail() {
#if PERFETTO_BUILDFLAG(PERFETTO_WATCHDOG)
  uint64_t total_buffer_bytes = 0;

  // Sum up all the shared memory buffers.
  for (const auto& id_to_producer : producers_) {
    if (id_to_producer.second->shared_memory())
      total_buffer_bytes += id_to_producer.second->shared_memory()->size();
  }

  // Sum up all the trace buffers.
  for (const auto& id_to_buffer : buffers_) {
    total_buffer_bytes += id_to_buffer.second->size();
  }

  // Set the guard rail to 32MB + the sum of all the buffers over a 30 second
  // interval.
  uint64_t guardrail = base::kWatchdogDefaultMemorySlack + total_buffer_bytes;
  base::Watchdog::GetInstance()->SetMemoryLimit(guardrail, 30 * 1000);
#endif
}

void TracingServiceImpl::PeriodicSnapshotTask(TracingSessionID tsid) {
  auto* tracing_session = GetTracingSession(tsid);
  if (!tracing_session)
    return;
  if (tracing_session->state != TracingSession::STARTED)
    return;
  tracing_session->should_emit_sync_marker = true;
  tracing_session->should_emit_stats = true;
  MaybeSnapshotClocksIntoRingBuffer(tracing_session);
}

void TracingServiceImpl::SnapshotLifecyleEvent(TracingSession* tracing_session,
                                               uint32_t field_id,
                                               bool snapshot_clocks) {
  // field_id should be an id of a field in TracingServiceEvent.
  auto& lifecycle_events = tracing_session->lifecycle_events;
  auto event_it =
      std::find_if(lifecycle_events.begin(), lifecycle_events.end(),
                   [field_id](const TracingSession::LifecycleEvent& event) {
                     return event.field_id == field_id;
                   });

  TracingSession::LifecycleEvent* event;
  if (event_it == lifecycle_events.end()) {
    lifecycle_events.emplace_back(field_id);
    event = &lifecycle_events.back();
  } else {
    event = &*event_it;
  }

  // Snapshot the clocks before capturing the timestamp for the event so we can
  // use this snapshot to resolve the event timestamp if necessary.
  if (snapshot_clocks)
    MaybeSnapshotClocksIntoRingBuffer(tracing_session);

  // Erase before emplacing to prevent a unncessary doubling of memory if
  // not needed.
  if (event->timestamps.size() >= event->max_size) {
    event->timestamps.erase_front(1 + event->timestamps.size() -
                                  event->max_size);
  }
  event->timestamps.emplace_back(base::GetBootTimeNs().count());
}

void TracingServiceImpl::MaybeSnapshotClocksIntoRingBuffer(
    TracingSession* tracing_session) {
  if (tracing_session->config.builtin_data_sources()
          .disable_clock_snapshotting()) {
    return;
  }

  // We are making an explicit copy of the latest snapshot (if it exists)
  // because SnapshotClocks reads this data and computes the drift based on its
  // content. If the clock drift is high enough, it will update the contents of
  // |snapshot| and return true. Otherwise, it will return false.
  TracingSession::ClockSnapshotData snapshot =
      tracing_session->clock_snapshot_ring_buffer.empty()
          ? TracingSession::ClockSnapshotData()
          : tracing_session->clock_snapshot_ring_buffer.back();
  bool did_update = SnapshotClocks(&snapshot);
  if (did_update) {
    // This means clocks drifted enough since last snapshot. See the comment
    // in SnapshotClocks.
    auto* snapshot_buffer = &tracing_session->clock_snapshot_ring_buffer;

    // Erase before emplacing to prevent a unncessary doubling of memory if
    // not needed.
    static constexpr uint32_t kClockSnapshotRingBufferSize = 16;
    if (snapshot_buffer->size() >= kClockSnapshotRingBufferSize) {
      snapshot_buffer->erase_front(1 + snapshot_buffer->size() -
                                   kClockSnapshotRingBufferSize);
    }
    snapshot_buffer->emplace_back(std::move(snapshot));
  }
}

// Returns true when the data in |snapshot_data| is updated with the new state
// of the clocks and false otherwise.
bool TracingServiceImpl::SnapshotClocks(
    TracingSession::ClockSnapshotData* snapshot_data) {
  // Minimum drift that justifies replacing a prior clock snapshot that hasn't
  // been emitted into the trace yet (see comment below).
  static constexpr int64_t kSignificantDriftNs = 10 * 1000 * 1000;  // 10 ms

  TracingSession::ClockSnapshotData new_snapshot_data;

#if !PERFETTO_BUILDFLAG(PERFETTO_OS_APPLE) && \
    !PERFETTO_BUILDFLAG(PERFETTO_OS_WIN) &&   \
    !PERFETTO_BUILDFLAG(PERFETTO_OS_NACL)
  struct {
    clockid_t id;
    protos::pbzero::BuiltinClock type;
    struct timespec ts;
  } clocks[] = {
      {CLOCK_BOOTTIME, protos::pbzero::BUILTIN_CLOCK_BOOTTIME, {0, 0}},
      {CLOCK_REALTIME_COARSE,
       protos::pbzero::BUILTIN_CLOCK_REALTIME_COARSE,
       {0, 0}},
      {CLOCK_MONOTONIC_COARSE,
       protos::pbzero::BUILTIN_CLOCK_MONOTONIC_COARSE,
       {0, 0}},
      {CLOCK_REALTIME, protos::pbzero::BUILTIN_CLOCK_REALTIME, {0, 0}},
      {CLOCK_MONOTONIC, protos::pbzero::BUILTIN_CLOCK_MONOTONIC, {0, 0}},
      {CLOCK_MONOTONIC_RAW,
       protos::pbzero::BUILTIN_CLOCK_MONOTONIC_RAW,
       {0, 0}},
  };
  // First snapshot all the clocks as atomically as we can.
  for (auto& clock : clocks) {
    if (clock_gettime(clock.id, &clock.ts) == -1)
      PERFETTO_DLOG("clock_gettime failed for clock %d", clock.id);
  }
  for (auto& clock : clocks) {
    new_snapshot_data.push_back(std::make_pair(
        static_cast<uint32_t>(clock.type),
        static_cast<uint64_t>(base::FromPosixTimespec(clock.ts).count())));
  }
#else  // OS_APPLE || OS_WIN && OS_NACL
  auto wall_time_ns = static_cast<uint64_t>(base::GetWallTimeNs().count());
  // The default trace clock is boot time, so we always need to emit a path to
  // it. However since we don't actually have a boot time source on these
  // platforms, pretend that wall time equals boot time.
  new_snapshot_data.push_back(
      std::make_pair(protos::pbzero::BUILTIN_CLOCK_BOOTTIME, wall_time_ns));
  new_snapshot_data.push_back(
      std::make_pair(protos::pbzero::BUILTIN_CLOCK_MONOTONIC, wall_time_ns));
#endif

  // If we're about to update a session's latest clock snapshot that hasn't been
  // emitted into the trace yet, check whether the clocks have drifted enough to
  // warrant overriding the current snapshot values. The older snapshot would be
  // valid for a larger part of the currently buffered trace data because the
  // clock sync protocol in trace processor uses the latest clock <= timestamp
  // to translate times (see https://perfetto.dev/docs/concepts/clock-sync), so
  // we try to keep it if we can.
  if (!snapshot_data->empty()) {
    PERFETTO_DCHECK(snapshot_data->size() == new_snapshot_data.size());
    PERFETTO_DCHECK((*snapshot_data)[0].first ==
                    protos::gen::BUILTIN_CLOCK_BOOTTIME);

    bool update_snapshot = false;
    uint64_t old_boot_ns = (*snapshot_data)[0].second;
    uint64_t new_boot_ns = new_snapshot_data[0].second;
    int64_t boot_diff =
        static_cast<int64_t>(new_boot_ns) - static_cast<int64_t>(old_boot_ns);

    for (size_t i = 1; i < snapshot_data->size(); i++) {
      uint64_t old_ns = (*snapshot_data)[i].second;
      uint64_t new_ns = new_snapshot_data[i].second;

      int64_t diff =
          static_cast<int64_t>(new_ns) - static_cast<int64_t>(old_ns);

      // Compare the boottime delta against the delta of this clock.
      if (std::abs(boot_diff - diff) >= kSignificantDriftNs) {
        update_snapshot = true;
        break;
      }
    }
    if (!update_snapshot)
      return false;
    snapshot_data->clear();
  }

  *snapshot_data = std::move(new_snapshot_data);
  return true;
}

void TracingServiceImpl::EmitClockSnapshot(
    TracingSession* tracing_session,
    TracingSession::ClockSnapshotData snapshot_data,
    std::vector<TracePacket>* packets) {
  PERFETTO_DCHECK(!tracing_session->config.builtin_data_sources()
                       .disable_clock_snapshotting());

  protozero::HeapBuffered<protos::pbzero::TracePacket> packet;
  auto* snapshot = packet->set_clock_snapshot();

  protos::gen::BuiltinClock trace_clock =
      tracing_session->config.builtin_data_sources().primary_trace_clock();
  if (!trace_clock)
    trace_clock = protos::gen::BUILTIN_CLOCK_BOOTTIME;
  snapshot->set_primary_trace_clock(
      static_cast<protos::pbzero::BuiltinClock>(trace_clock));

  for (auto& clock_id_and_ts : snapshot_data) {
    auto* c = snapshot->add_clocks();
    c->set_clock_id(clock_id_and_ts.first);
    c->set_timestamp(clock_id_and_ts.second);
  }

  packet->set_trusted_uid(static_cast<int32_t>(uid_));
  packet->set_trusted_packet_sequence_id(kServicePacketSequenceID);
  SerializeAndAppendPacket(packets, packet.SerializeAsArray());
}

void TracingServiceImpl::EmitSyncMarker(std::vector<TracePacket>* packets) {
  // The sync marks are used to tokenize large traces efficiently.
  // See description in trace_packet.proto.
  if (sync_marker_packet_size_ == 0) {
    // The marker ABI expects that the marker is written after the uid.
    // Protozero guarantees that fields are written in the same order of the
    // calls. The ResynchronizeTraceStreamUsingSyncMarker test verifies the ABI.
    protozero::StaticBuffered<protos::pbzero::TracePacket> packet(
        &sync_marker_packet_[0], sizeof(sync_marker_packet_));
    packet->set_trusted_uid(static_cast<int32_t>(uid_));
    packet->set_trusted_packet_sequence_id(kServicePacketSequenceID);

    // Keep this last.
    packet->set_synchronization_marker(kSyncMarker, sizeof(kSyncMarker));
    sync_marker_packet_size_ = packet.Finalize();
  }
  packets->emplace_back();
  packets->back().AddSlice(&sync_marker_packet_[0], sync_marker_packet_size_);
}

void TracingServiceImpl::EmitStats(TracingSession* tracing_session,
                                   std::vector<TracePacket>* packets) {
  protozero::HeapBuffered<protos::pbzero::TracePacket> packet;
  packet->set_trusted_uid(static_cast<int32_t>(uid_));
  packet->set_trusted_packet_sequence_id(kServicePacketSequenceID);
  GetTraceStats(tracing_session).Serialize(packet->set_trace_stats());
  SerializeAndAppendPacket(packets, packet.SerializeAsArray());
}

TraceStats TracingServiceImpl::GetTraceStats(TracingSession* tracing_session) {
  TraceStats trace_stats;
  trace_stats.set_producers_connected(static_cast<uint32_t>(producers_.size()));
  trace_stats.set_producers_seen(last_producer_id_);
  trace_stats.set_data_sources_registered(
      static_cast<uint32_t>(data_sources_.size()));
  trace_stats.set_data_sources_seen(last_data_source_instance_id_);
  trace_stats.set_tracing_sessions(
      static_cast<uint32_t>(tracing_sessions_.size()));
  trace_stats.set_total_buffers(static_cast<uint32_t>(buffers_.size()));
  trace_stats.set_chunks_discarded(chunks_discarded_);
  trace_stats.set_patches_discarded(patches_discarded_);
  trace_stats.set_invalid_packets(tracing_session->invalid_packets);
  trace_stats.set_flushes_requested(tracing_session->flushes_requested);
  trace_stats.set_flushes_succeeded(tracing_session->flushes_succeeded);
  trace_stats.set_flushes_failed(tracing_session->flushes_failed);
  trace_stats.set_final_flush_outcome(tracing_session->final_flush_outcome);

  if (tracing_session->trace_filter) {
    auto* filt_stats = trace_stats.mutable_filter_stats();
    filt_stats->set_input_packets(tracing_session->filter_input_packets);
    filt_stats->set_input_bytes(tracing_session->filter_input_bytes);
    filt_stats->set_output_bytes(tracing_session->filter_output_bytes);
    filt_stats->set_errors(tracing_session->filter_errors);
  }

  for (BufferID buf_id : tracing_session->buffers_index) {
    TraceBuffer* buf = GetBufferByID(buf_id);
    if (!buf) {
      PERFETTO_DFATAL("Buffer not found.");
      continue;
    }
    *trace_stats.add_buffer_stats() = buf->stats();
  }  // for (buf in session).

  if (!tracing_session->config.builtin_data_sources()
           .disable_chunk_usage_histograms()) {
    // Emit chunk usage stats broken down by sequence ID (i.e. by trace-writer).
    // Writer stats are updated by each TraceBuffer object at ReadBuffers time,
    // and there can be >1 buffer per session. However, we want to report only
    // one histogram per writer. A trace writer never writes to more than one
    // buffer (it's technically allowed but doesn't happen in the current impl
    // of the tracing SDK). Per-buffer breakdowns would be completely useless.
    TraceBuffer::WriterStatsMap merged_stats;

    // First merge all the per-buffer histograms into one-per-writer.
    for (const BufferID buf_id : tracing_session->buffers_index) {
      const TraceBuffer* buf = GetBufferByID(buf_id);
      if (!buf)
        continue;
      for (auto it = buf->writer_stats().GetIterator(); it; ++it) {
        auto& hist = merged_stats.Insert(it.key(), {}).first->used_chunk_hist;
        hist.Merge(it.value().used_chunk_hist);
      }
    }

    // Serialize the merged per-writer histogram into the stats proto.
    bool has_written_bucket_definition = false;
    for (auto it = merged_stats.GetIterator(); it; ++it) {
      const auto& hist = it.value().used_chunk_hist;
      ProducerID p;
      WriterID w;
      GetProducerAndWriterID(it.key(), &p, &w);
      if (!has_written_bucket_definition) {
        // Serialize one-off the histogram bucket definition, which is the same
        // for all entries in the map.
        has_written_bucket_definition = true;
        // The -1 in the for loop below is to skip the implicit overflow bucket.
        for (size_t i = 0; i < hist.num_buckets() - 1; ++i) {
          trace_stats.add_chunk_payload_histogram_def(hist.GetBucketThres(i));
        }
      }
      auto* wri_stats = trace_stats.add_writer_stats();
      wri_stats->set_sequence_id(tracing_session->GetPacketSequenceID(p, w));
      for (size_t i = 0; i < hist.num_buckets(); ++i) {
        wri_stats->add_chunk_payload_histogram_counts(hist.GetBucketCount(i));
        wri_stats->add_chunk_payload_histogram_sum(hist.GetBucketSum(i));
      }
    }  // for (writer in merged_stats.GetIterator())
  }    // if (!disable_chunk_usage_histograms)

  return trace_stats;
}

void TracingServiceImpl::MaybeEmitUuidAndTraceConfig(
    TracingSession* tracing_session,
    std::vector<TracePacket>* packets) {
  if (tracing_session->did_emit_config)
    return;
  tracing_session->did_emit_config = true;

  {
    protozero::HeapBuffered<protos::pbzero::TracePacket> packet;
    packet->set_trusted_uid(static_cast<int32_t>(uid_));
    packet->set_trusted_packet_sequence_id(kServicePacketSequenceID);
    auto* uuid = packet->set_trace_uuid();
    uuid->set_lsb(tracing_session->trace_uuid.lsb());
    uuid->set_msb(tracing_session->trace_uuid.msb());
    SerializeAndAppendPacket(packets, packet.SerializeAsArray());
  }

  {
    protozero::HeapBuffered<protos::pbzero::TracePacket> packet;
    packet->set_trusted_uid(static_cast<int32_t>(uid_));
    packet->set_trusted_packet_sequence_id(kServicePacketSequenceID);
    tracing_session->config.Serialize(packet->set_trace_config());
    SerializeAndAppendPacket(packets, packet.SerializeAsArray());
  }
}

void TracingServiceImpl::MaybeEmitSystemInfo(
    TracingSession* tracing_session,
    std::vector<TracePacket>* packets) {
  if (tracing_session->did_emit_system_info)
    return;
  tracing_session->did_emit_system_info = true;
  protozero::HeapBuffered<protos::pbzero::TracePacket> packet;
  auto* info = packet->set_system_info();
  info->set_tracing_service_version(base::GetVersionString());
#if !PERFETTO_BUILDFLAG(PERFETTO_OS_WIN) && \
    !PERFETTO_BUILDFLAG(PERFETTO_OS_NACL)
  struct utsname uname_info;
  if (uname(&uname_info) == 0) {
    auto* utsname_info = info->set_utsname();
    utsname_info->set_sysname(uname_info.sysname);
    utsname_info->set_version(uname_info.version);
    utsname_info->set_machine(uname_info.machine);
    utsname_info->set_release(uname_info.release);
  }
#endif  // !PERFETTO_BUILDFLAG(PERFETTO_OS_WIN)
#if PERFETTO_BUILDFLAG(PERFETTO_OS_ANDROID)
  std::string fingerprint_value = base::GetAndroidProp("ro.build.fingerprint");
  if (!fingerprint_value.empty()) {
    info->set_android_build_fingerprint(fingerprint_value);
  } else {
    PERFETTO_ELOG("Unable to read ro.build.fingerprint");
  }

  std::string sdk_str_value = base::GetAndroidProp("ro.build.version.sdk");
  std::optional<uint64_t> sdk_value = base::StringToUInt64(sdk_str_value);
  if (sdk_value.has_value()) {
    info->set_android_sdk_version(*sdk_value);
  } else {
    PERFETTO_ELOG("Unable to read ro.build.version.sdk");
  }
  info->set_hz(sysconf(_SC_CLK_TCK));
  info->set_page_size(static_cast<uint32_t>(sysconf(_SC_PAGESIZE)));
#endif  // PERFETTO_BUILDFLAG(PERFETTO_OS_ANDROID)
  packet->set_trusted_uid(static_cast<int32_t>(uid_));
  packet->set_trusted_packet_sequence_id(kServicePacketSequenceID);
  SerializeAndAppendPacket(packets, packet.SerializeAsArray());
}

void TracingServiceImpl::EmitLifecycleEvents(
    TracingSession* tracing_session,
    std::vector<TracePacket>* packets) {
  using TimestampedPacket =
      std::pair<int64_t /* ts */, std::vector<uint8_t> /* serialized packet */>;

  std::vector<TimestampedPacket> timestamped_packets;
  for (auto& event : tracing_session->lifecycle_events) {
    for (int64_t ts : event.timestamps) {
      protozero::HeapBuffered<protos::pbzero::TracePacket> packet;
      packet->set_timestamp(static_cast<uint64_t>(ts));
      packet->set_trusted_uid(static_cast<int32_t>(uid_));
      packet->set_trusted_packet_sequence_id(kServicePacketSequenceID);

      auto* service_event = packet->set_service_event();
      service_event->AppendVarInt(event.field_id, 1);
      timestamped_packets.emplace_back(ts, packet.SerializeAsArray());
    }
    event.timestamps.clear();
  }

  // We sort by timestamp here to ensure that the "sequence" of lifecycle
  // packets has monotonic timestamps like other sequences in the trace.
  // Note that these events could still be out of order with respect to other
  // events on the service packet sequence (e.g. trigger received packets).
  std::sort(timestamped_packets.begin(), timestamped_packets.end(),
            [](const TimestampedPacket& a, const TimestampedPacket& b) {
              return a.first < b.first;
            });

  for (const auto& pair : timestamped_packets)
    SerializeAndAppendPacket(packets, std::move(pair.second));
}

void TracingServiceImpl::MaybeEmitReceivedTriggers(
    TracingSession* tracing_session,
    std::vector<TracePacket>* packets) {
  PERFETTO_DCHECK(tracing_session->num_triggers_emitted_into_trace <=
                  tracing_session->received_triggers.size());
  for (size_t i = tracing_session->num_triggers_emitted_into_trace;
       i < tracing_session->received_triggers.size(); ++i) {
    const auto& info = tracing_session->received_triggers[i];
    protozero::HeapBuffered<protos::pbzero::TracePacket> packet;
    auto* trigger = packet->set_trigger();
    trigger->set_trigger_name(info.trigger_name);
    trigger->set_producer_name(info.producer_name);
    trigger->set_trusted_producer_uid(static_cast<int32_t>(info.producer_uid));

    packet->set_timestamp(info.boot_time_ns);
    packet->set_trusted_uid(static_cast<int32_t>(uid_));
    packet->set_trusted_packet_sequence_id(kServicePacketSequenceID);
    SerializeAndAppendPacket(packets, packet.SerializeAsArray());
    ++tracing_session->num_triggers_emitted_into_trace;
  }
}

void TracingServiceImpl::MaybeLogUploadEvent(const TraceConfig& cfg,
                                             const base::Uuid& uuid,
                                             PerfettoStatsdAtom atom,
                                             const std::string& trigger_name) {
  if (!ShouldLogEvent(cfg))
    return;

  PERFETTO_DCHECK(uuid);  // The UUID must be set at this point.
  android_stats::MaybeLogUploadEvent(atom, uuid.lsb(), uuid.msb(),
                                     trigger_name);
}

void TracingServiceImpl::MaybeLogTriggerEvent(const TraceConfig& cfg,
                                              PerfettoTriggerAtom atom,
                                              const std::string& trigger_name) {
  if (!ShouldLogEvent(cfg))
    return;
  android_stats::MaybeLogTriggerEvent(atom, trigger_name);
}

size_t TracingServiceImpl::PurgeExpiredAndCountTriggerInWindow(
    int64_t now_ns,
    uint64_t trigger_name_hash) {
  PERFETTO_DCHECK(
      std::is_sorted(trigger_history_.begin(), trigger_history_.end()));
  size_t remove_count = 0;
  size_t trigger_count = 0;
  for (const TriggerHistory& h : trigger_history_) {
    if (h.timestamp_ns < now_ns - trigger_window_ns_) {
      remove_count++;
    } else if (h.name_hash == trigger_name_hash) {
      trigger_count++;
    }
  }
  trigger_history_.erase_front(remove_count);
  return trigger_count;
}

void TracingServiceImpl::FlushAndCloneSession(ConsumerEndpointImpl* consumer,
                                              TracingSessionID tsid) {
  PERFETTO_DCHECK_THREAD(thread_checker_);

  if (tsid == kBugreportSessionId) {
    TracingSession* session = FindTracingSessionWithMaxBugreportScore();
    if (!session) {
      consumer->consumer_->OnSessionCloned(
<<<<<<< HEAD
          false, "No tracing sessions eligible for bugreport found");
=======
          {false, "No tracing sessions eligible for bugreport found", {}});
>>>>>>> 5f456dbc
      return;
    }
    tsid = session->id;
  }

  auto weak_this = weak_ptr_factory_.GetWeakPtr();
  auto weak_consumer = consumer->GetWeakPtr();
  Flush(tsid, 0, [weak_this, tsid, weak_consumer](bool final_flush_outcome) {
    PERFETTO_LOG("FlushAndCloneSession(%" PRIu64 ") started, success=%d", tsid,
                 final_flush_outcome);
    if (!weak_this || !weak_consumer)
      return;
<<<<<<< HEAD
    base::Status result =
        weak_this->DoCloneSession(&*weak_consumer, tsid, final_flush_outcome);
    weak_consumer->consumer_->OnSessionCloned(result.ok(), result.message());
=======
    base::Uuid uuid;
    base::Status result = weak_this->DoCloneSession(&*weak_consumer, tsid,
                                                    final_flush_outcome, &uuid);
    weak_consumer->consumer_->OnSessionCloned(
        {result.ok(), result.message(), uuid});
>>>>>>> 5f456dbc
  });
}

base::Status TracingServiceImpl::DoCloneSession(ConsumerEndpointImpl* consumer,
                                                TracingSessionID src_tsid,
<<<<<<< HEAD
                                                bool final_flush_outcome) {
=======
                                                bool final_flush_outcome,
                                                base::Uuid* new_uuid) {
>>>>>>> 5f456dbc
  PERFETTO_DLOG("CloneSession(%" PRIu64 ") started, consumer uid: %d", src_tsid,
                static_cast<int>(consumer->uid_));

  TracingSession* src = GetTracingSession(src_tsid);

  // The session might be gone by the time we try to clone it.
  if (!src)
    return PERFETTO_SVC_ERR("session not found");

  if (consumer->tracing_session_id_) {
    return PERFETTO_SVC_ERR(
        "The consumer is already attached to another tracing session");
  }

  if (src->consumer_uid != consumer->uid_ && consumer->uid_ != 0)
    return PERFETTO_SVC_ERR("Not allowed to clone a session from another UID");

  // First clone all TraceBuffer(s). This can fail because of ENOMEM. If it
  // happens bail out early before creating any session.
  std::vector<std::pair<BufferID, std::unique_ptr<TraceBuffer>>> buf_snaps;
  buf_snaps.reserve(src->num_buffers());
  bool buf_clone_failed = false;
  for (BufferID src_buf_id : src->buffers_index) {
    TraceBuffer* src_buf = GetBufferByID(src_buf_id);
    std::unique_ptr<TraceBuffer> buf_snap = src_buf->CloneReadOnly();
    BufferID buf_global_id = buffer_ids_.Allocate();
    buf_clone_failed |= !buf_snap.get() || !buf_global_id;
    buf_snaps.emplace_back(buf_global_id, std::move(buf_snap));
  }

  // Free up allocated IDs in case of failure. No need to free the TraceBuffers,
  // as they are still owned by the temporary |buf_snaps|.
  if (buf_clone_failed) {
    for (auto& kv : buf_snaps) {
      if (kv.first)
        buffer_ids_.Free(kv.first);
    }
    return PERFETTO_SVC_ERR("Buffer allocation failed");
  }

  const TracingSessionID tsid = ++last_tracing_session_id_;
  TracingSession* cloned_session =
      &tracing_sessions_
           .emplace(
               std::piecewise_construct, std::forward_as_tuple(tsid),
               std::forward_as_tuple(tsid, consumer, src->config, task_runner_))
           .first->second;

  cloned_session->state = TracingSession::CLONED_READ_ONLY;
  cloned_session->trace_uuid = base::Uuidv4();  // Generate a new UUID.
<<<<<<< HEAD
=======
  *new_uuid = cloned_session->trace_uuid;
>>>>>>> 5f456dbc

  for (auto& kv : buf_snaps) {
    BufferID buf_global_id = kv.first;
    std::unique_ptr<TraceBuffer>& buf = kv.second;
    buffers_.emplace(buf_global_id, std::move(buf));
    cloned_session->buffers_index.emplace_back(buf_global_id);
  }
  UpdateMemoryGuardrail();

  // Copy over relevant state that we want to persist in the cloned session.
  // Mostly stats and metadata that is emitted in the trace file by the service.
  cloned_session->received_triggers = src->received_triggers;
  cloned_session->lifecycle_events =
      std::vector<TracingSession::LifecycleEvent>(src->lifecycle_events);
  cloned_session->initial_clock_snapshot = src->initial_clock_snapshot;
  cloned_session->clock_snapshot_ring_buffer = src->clock_snapshot_ring_buffer;
  cloned_session->invalid_packets = src->invalid_packets;
  cloned_session->flushes_requested = src->flushes_requested;
  cloned_session->flushes_succeeded = src->flushes_succeeded;
  cloned_session->flushes_failed = src->flushes_failed;
<<<<<<< HEAD
=======
  cloned_session->compress_deflate = src->compress_deflate;
>>>>>>> 5f456dbc
  if (src->trace_filter) {
    // Copy the trace filter.
    cloned_session->trace_filter.reset(
        new protozero::MessageFilter(*src->trace_filter));
  }

  SnapshotLifecyleEvent(
      cloned_session,
      protos::pbzero::TracingServiceEvent::kTracingDisabledFieldNumber,
      true /* snapshot_clocks */);

  PERFETTO_DLOG("Consumer (uid:%d) cloned tracing session %" PRIu64
                " -> %" PRIu64,
                static_cast<int>(consumer->uid_), src_tsid, tsid);

  consumer->tracing_session_id_ = tsid;
  cloned_session->final_flush_outcome = final_flush_outcome
                                            ? TraceStats::FINAL_FLUSH_SUCCEEDED
                                            : TraceStats::FINAL_FLUSH_FAILED;
  return base::OkStatus();
}

////////////////////////////////////////////////////////////////////////////////
// TracingServiceImpl::ConsumerEndpointImpl implementation
////////////////////////////////////////////////////////////////////////////////

TracingServiceImpl::ConsumerEndpointImpl::ConsumerEndpointImpl(
    TracingServiceImpl* service,
    base::TaskRunner* task_runner,
    Consumer* consumer,
    uid_t uid)
    : task_runner_(task_runner),
      service_(service),
      consumer_(consumer),
      uid_(uid),
      weak_ptr_factory_(this) {}

TracingServiceImpl::ConsumerEndpointImpl::~ConsumerEndpointImpl() {
  service_->DisconnectConsumer(this);
  consumer_->OnDisconnect();
}

void TracingServiceImpl::ConsumerEndpointImpl::NotifyOnTracingDisabled(
    const std::string& error) {
  PERFETTO_DCHECK_THREAD(thread_checker_);
  auto weak_this = weak_ptr_factory_.GetWeakPtr();
  task_runner_->PostTask([weak_this, error /* deliberate copy */] {
    if (weak_this)
      weak_this->consumer_->OnTracingDisabled(error);
  });
}

void TracingServiceImpl::ConsumerEndpointImpl::EnableTracing(
    const TraceConfig& cfg,
    base::ScopedFile fd) {
  PERFETTO_DCHECK_THREAD(thread_checker_);
  auto status = service_->EnableTracing(this, cfg, std::move(fd));
  if (!status.ok())
    NotifyOnTracingDisabled(status.message());
}

void TracingServiceImpl::ConsumerEndpointImpl::ChangeTraceConfig(
    const TraceConfig& cfg) {
  if (!tracing_session_id_) {
    PERFETTO_LOG(
        "Consumer called ChangeTraceConfig() but tracing was "
        "not active");
    return;
  }
  service_->ChangeTraceConfig(this, cfg);
}

void TracingServiceImpl::ConsumerEndpointImpl::StartTracing() {
  PERFETTO_DCHECK_THREAD(thread_checker_);
  if (!tracing_session_id_) {
    PERFETTO_LOG("Consumer called StartTracing() but tracing was not active");
    return;
  }
  service_->StartTracing(tracing_session_id_);
}

void TracingServiceImpl::ConsumerEndpointImpl::DisableTracing() {
  PERFETTO_DCHECK_THREAD(thread_checker_);
  if (!tracing_session_id_) {
    PERFETTO_LOG("Consumer called DisableTracing() but tracing was not active");
    return;
  }
  service_->DisableTracing(tracing_session_id_);
}

void TracingServiceImpl::ConsumerEndpointImpl::ReadBuffers() {
  PERFETTO_DCHECK_THREAD(thread_checker_);
  if (!tracing_session_id_) {
    PERFETTO_LOG("Consumer called ReadBuffers() but tracing was not active");
    consumer_->OnTraceData({}, /* has_more = */ false);
    return;
  }
  if (!service_->ReadBuffersIntoConsumer(tracing_session_id_, this)) {
    consumer_->OnTraceData({}, /* has_more = */ false);
  }
}

void TracingServiceImpl::ConsumerEndpointImpl::FreeBuffers() {
  PERFETTO_DCHECK_THREAD(thread_checker_);
  if (!tracing_session_id_) {
    PERFETTO_LOG("Consumer called FreeBuffers() but tracing was not active");
    return;
  }
  service_->FreeBuffers(tracing_session_id_);
  tracing_session_id_ = 0;
}

void TracingServiceImpl::ConsumerEndpointImpl::Flush(uint32_t timeout_ms,
                                                     FlushCallback callback) {
  PERFETTO_DCHECK_THREAD(thread_checker_);
  if (!tracing_session_id_) {
    PERFETTO_LOG("Consumer called Flush() but tracing was not active");
    return;
  }
  service_->Flush(tracing_session_id_, timeout_ms, callback);
}

void TracingServiceImpl::ConsumerEndpointImpl::Detach(const std::string& key) {
  PERFETTO_DCHECK_THREAD(thread_checker_);
  bool success = service_->DetachConsumer(this, key);
  auto weak_this = weak_ptr_factory_.GetWeakPtr();
  task_runner_->PostTask([weak_this, success] {
    if (weak_this)
      weak_this->consumer_->OnDetach(success);
  });
}

void TracingServiceImpl::ConsumerEndpointImpl::Attach(const std::string& key) {
  PERFETTO_DCHECK_THREAD(thread_checker_);
  bool success = service_->AttachConsumer(this, key);
  auto weak_this = weak_ptr_factory_.GetWeakPtr();
  task_runner_->PostTask([weak_this, success] {
    if (!weak_this)
      return;
    Consumer* consumer = weak_this->consumer_;
    TracingSession* session =
        weak_this->service_->GetTracingSession(weak_this->tracing_session_id_);
    if (!session) {
      consumer->OnAttach(false, TraceConfig());
      return;
    }
    consumer->OnAttach(success, session->config);
  });
}

void TracingServiceImpl::ConsumerEndpointImpl::GetTraceStats() {
  PERFETTO_DCHECK_THREAD(thread_checker_);
  bool success = false;
  TraceStats stats;
  TracingSession* session = service_->GetTracingSession(tracing_session_id_);
  if (session) {
    success = true;
    stats = service_->GetTraceStats(session);
  }
  auto weak_this = weak_ptr_factory_.GetWeakPtr();
  task_runner_->PostTask([weak_this, success, stats] {
    if (weak_this)
      weak_this->consumer_->OnTraceStats(success, stats);
  });
}

void TracingServiceImpl::ConsumerEndpointImpl::ObserveEvents(
    uint32_t events_mask) {
  PERFETTO_DCHECK_THREAD(thread_checker_);
  observable_events_mask_ = events_mask;
  TracingSession* session = service_->GetTracingSession(tracing_session_id_);
  if (!session)
    return;

  if (observable_events_mask_ & ObservableEvents::TYPE_DATA_SOURCES_INSTANCES) {
    // Issue initial states.
    for (const auto& kv : session->data_source_instances) {
      ProducerEndpointImpl* producer = service_->GetProducer(kv.first);
      PERFETTO_DCHECK(producer);
      OnDataSourceInstanceStateChange(*producer, kv.second);
    }
  }

  // If the ObserveEvents() call happens after data sources have acked already
  // notify immediately.
  if (observable_events_mask_ &
      ObservableEvents::TYPE_ALL_DATA_SOURCES_STARTED) {
    service_->MaybeNotifyAllDataSourcesStarted(session);
  }
}

void TracingServiceImpl::ConsumerEndpointImpl::OnDataSourceInstanceStateChange(
    const ProducerEndpointImpl& producer,
    const DataSourceInstance& instance) {
  if (!(observable_events_mask_ &
        ObservableEvents::TYPE_DATA_SOURCES_INSTANCES)) {
    return;
  }

  if (instance.state != DataSourceInstance::CONFIGURED &&
      instance.state != DataSourceInstance::STARTED &&
      instance.state != DataSourceInstance::STOPPED) {
    return;
  }

  auto* observable_events = AddObservableEvents();
  auto* change = observable_events->add_instance_state_changes();
  change->set_producer_name(producer.name_);
  change->set_data_source_name(instance.data_source_name);
  if (instance.state == DataSourceInstance::STARTED) {
    change->set_state(ObservableEvents::DATA_SOURCE_INSTANCE_STATE_STARTED);
  } else {
    change->set_state(ObservableEvents::DATA_SOURCE_INSTANCE_STATE_STOPPED);
  }
}

void TracingServiceImpl::ConsumerEndpointImpl::OnAllDataSourcesStarted() {
  if (!(observable_events_mask_ &
        ObservableEvents::TYPE_ALL_DATA_SOURCES_STARTED)) {
    return;
  }
  auto* observable_events = AddObservableEvents();
  observable_events->set_all_data_sources_started(true);
}

void TracingServiceImpl::ConsumerEndpointImpl::NotifyCloneSnapshotTrigger() {
  if (!(observable_events_mask_ & ObservableEvents::TYPE_CLONE_TRIGGER_HIT)) {
    return;
  }
  auto* observable_events = AddObservableEvents();
  auto* clone_trig = observable_events->mutable_clone_trigger_hit();
  clone_trig->set_tracing_session_id(static_cast<int64_t>(tracing_session_id_));
}

ObservableEvents*
TracingServiceImpl::ConsumerEndpointImpl::AddObservableEvents() {
  PERFETTO_DCHECK_THREAD(thread_checker_);
  if (!observable_events_) {
    observable_events_.reset(new ObservableEvents());
    auto weak_this = weak_ptr_factory_.GetWeakPtr();
    task_runner_->PostTask([weak_this] {
      if (!weak_this)
        return;

      // Move into a temporary to allow reentrancy in OnObservableEvents.
      auto observable_events = std::move(weak_this->observable_events_);
      weak_this->consumer_->OnObservableEvents(*observable_events);
    });
  }
  return observable_events_.get();
}

void TracingServiceImpl::ConsumerEndpointImpl::QueryServiceState(
    QueryServiceStateCallback callback) {
  PERFETTO_DCHECK_THREAD(thread_checker_);
  TracingServiceState svc_state;

  const auto& sessions = service_->tracing_sessions_;
  svc_state.set_tracing_service_version(base::GetVersionString());
  svc_state.set_num_sessions(static_cast<int>(sessions.size()));

  int num_started = 0;
  for (const auto& kv : sessions)
    num_started += kv.second.state == TracingSession::State::STARTED ? 1 : 0;
  svc_state.set_num_sessions_started(static_cast<int>(num_started));

  for (const auto& kv : service_->producers_) {
    auto* producer = svc_state.add_producers();
    producer->set_id(static_cast<int>(kv.first));
    producer->set_name(kv.second->name_);
    producer->set_sdk_version(kv.second->sdk_version_);
    producer->set_uid(static_cast<int32_t>(kv.second->uid()));
    producer->set_pid(static_cast<int32_t>(kv.second->pid()));
  }

  for (const auto& kv : service_->data_sources_) {
    const auto& registered_data_source = kv.second;
    auto* data_source = svc_state.add_data_sources();
    *data_source->mutable_ds_descriptor() = registered_data_source.descriptor;
    data_source->set_producer_id(
        static_cast<int>(registered_data_source.producer_id));
  }

  svc_state.set_supports_tracing_sessions(true);
  for (const auto& kv : service_->tracing_sessions_) {
    const TracingSession& s = kv.second;
    // List only tracing sessions for the calling UID (or everything for root).
    if (uid_ != 0 && uid_ != s.consumer_uid)
      continue;
    auto* session = svc_state.add_tracing_sessions();
    session->set_id(s.id);
    session->set_consumer_uid(static_cast<int>(s.consumer_uid));
    session->set_duration_ms(s.config.duration_ms());
    session->set_num_data_sources(
        static_cast<uint32_t>(s.data_source_instances.size()));
    session->set_unique_session_name(s.config.unique_session_name());
    for (const auto& snap_kv : s.initial_clock_snapshot) {
      if (snap_kv.first == protos::pbzero::BUILTIN_CLOCK_REALTIME)
        session->set_start_realtime_ns(static_cast<int64_t>(snap_kv.second));
    }
    for (const auto& buf : s.config.buffers())
      session->add_buffer_size_kb(buf.size_kb());

    switch (s.state) {
      case TracingSession::State::DISABLED:
        session->set_state("DISABLED");
        break;
      case TracingSession::State::CONFIGURED:
        session->set_state("CONFIGURED");
        break;
      case TracingSession::State::STARTED:
        session->set_state("STARTED");
        break;
      case TracingSession::State::DISABLING_WAITING_STOP_ACKS:
        session->set_state("STOP_WAIT");
        break;
      case TracingSession::State::CLONED_READ_ONLY:
        session->set_state("CLONED_READ_ONLY");
        break;
    }
  }
  callback(/*success=*/true, svc_state);
}

void TracingServiceImpl::ConsumerEndpointImpl::QueryCapabilities(
    QueryCapabilitiesCallback callback) {
  PERFETTO_DCHECK_THREAD(thread_checker_);
  TracingServiceCapabilities caps;
  caps.set_has_query_capabilities(true);
  caps.set_has_trace_config_output_path(true);
  caps.set_has_clone_session(true);
  caps.add_observable_events(ObservableEvents::TYPE_DATA_SOURCES_INSTANCES);
  caps.add_observable_events(ObservableEvents::TYPE_ALL_DATA_SOURCES_STARTED);
  caps.add_observable_events(ObservableEvents::TYPE_CLONE_TRIGGER_HIT);
  static_assert(
      ObservableEvents::Type_MAX == ObservableEvents::TYPE_CLONE_TRIGGER_HIT,
      "");
  callback(caps);
}

void TracingServiceImpl::ConsumerEndpointImpl::SaveTraceForBugreport(
    SaveTraceForBugreportCallback consumer_callback) {
  consumer_callback(false,
                    "SaveTraceForBugreport is deprecated. Use "
                    "CloneSession(kBugreportSessionId) instead.");
}

void TracingServiceImpl::ConsumerEndpointImpl::CloneSession(
    TracingSessionID tsid) {
  PERFETTO_DCHECK_THREAD(thread_checker_);
  // FlushAndCloneSession will call OnSessionCloned after the async flush.
  service_->FlushAndCloneSession(this, tsid);
}

////////////////////////////////////////////////////////////////////////////////
// TracingServiceImpl::ProducerEndpointImpl implementation
////////////////////////////////////////////////////////////////////////////////

TracingServiceImpl::ProducerEndpointImpl::ProducerEndpointImpl(
    ProducerID id,
    uid_t uid,
    pid_t pid,
    TracingServiceImpl* service,
    base::TaskRunner* task_runner,
    Producer* producer,
    const std::string& producer_name,
    const std::string& sdk_version,
    bool in_process,
    bool smb_scraping_enabled)
    : id_(id),
      uid_(uid),
      pid_(pid),
      service_(service),
      task_runner_(task_runner),
      producer_(producer),
      name_(producer_name),
      sdk_version_(sdk_version),
      in_process_(in_process),
      smb_scraping_enabled_(smb_scraping_enabled),
      weak_ptr_factory_(this) {}

TracingServiceImpl::ProducerEndpointImpl::~ProducerEndpointImpl() {
  service_->DisconnectProducer(id_);
  producer_->OnDisconnect();
}

void TracingServiceImpl::ProducerEndpointImpl::Disconnect() {
  PERFETTO_DCHECK_THREAD(thread_checker_);
  // Disconnection is only supported via destroying the ProducerEndpoint.
  PERFETTO_FATAL("Not supported");
}

void TracingServiceImpl::ProducerEndpointImpl::RegisterDataSource(
    const DataSourceDescriptor& desc) {
  PERFETTO_DCHECK_THREAD(thread_checker_);
  service_->RegisterDataSource(id_, desc);
}

void TracingServiceImpl::ProducerEndpointImpl::UpdateDataSource(
    const DataSourceDescriptor& desc) {
  PERFETTO_DCHECK_THREAD(thread_checker_);
  service_->UpdateDataSource(id_, desc);
}

void TracingServiceImpl::ProducerEndpointImpl::UnregisterDataSource(
    const std::string& name) {
  PERFETTO_DCHECK_THREAD(thread_checker_);
  service_->UnregisterDataSource(id_, name);
}

void TracingServiceImpl::ProducerEndpointImpl::RegisterTraceWriter(
    uint32_t writer_id,
    uint32_t target_buffer) {
  PERFETTO_DCHECK_THREAD(thread_checker_);
  writers_[static_cast<WriterID>(writer_id)] =
      static_cast<BufferID>(target_buffer);
}

void TracingServiceImpl::ProducerEndpointImpl::UnregisterTraceWriter(
    uint32_t writer_id) {
  PERFETTO_DCHECK_THREAD(thread_checker_);
  writers_.erase(static_cast<WriterID>(writer_id));
}

void TracingServiceImpl::ProducerEndpointImpl::CommitData(
    const CommitDataRequest& req_untrusted,
    CommitDataCallback callback) {
  PERFETTO_DCHECK_THREAD(thread_checker_);

  if (metatrace::IsEnabled(metatrace::TAG_TRACE_SERVICE)) {
    PERFETTO_METATRACE_COUNTER(TAG_TRACE_SERVICE, TRACE_SERVICE_COMMIT_DATA,
                               EncodeCommitDataRequest(id_, req_untrusted));
  }

  if (!shared_memory_) {
    PERFETTO_DLOG(
        "Attempted to commit data before the shared memory was allocated.");
    return;
  }
  PERFETTO_DCHECK(shmem_abi_.is_valid());
  for (const auto& entry : req_untrusted.chunks_to_move()) {
    const uint32_t page_idx = entry.page();
    if (page_idx >= shmem_abi_.num_pages())
      continue;  // A buggy or malicious producer.

    SharedMemoryABI::Chunk chunk =
        shmem_abi_.TryAcquireChunkForReading(page_idx, entry.chunk());
    if (!chunk.is_valid()) {
      PERFETTO_DLOG("Asked to move chunk %d:%d, but it's not complete",
                    entry.page(), entry.chunk());
      continue;
    }

    // TryAcquireChunkForReading() has load-acquire semantics. Once acquired,
    // the ABI contract expects the producer to not touch the chunk anymore
    // (until the service marks that as free). This is why all the reads below
    // are just memory_order_relaxed. Also, the code here assumes that all this
    // data can be malicious and just gives up if anything is malformed.
    BufferID buffer_id = static_cast<BufferID>(entry.target_buffer());
    const SharedMemoryABI::ChunkHeader& chunk_header = *chunk.header();
    WriterID writer_id = chunk_header.writer_id.load(std::memory_order_relaxed);
    ChunkID chunk_id = chunk_header.chunk_id.load(std::memory_order_relaxed);
    auto packets = chunk_header.packets.load(std::memory_order_relaxed);
    uint16_t num_fragments = packets.count;
    uint8_t chunk_flags = packets.flags;

    service_->CopyProducerPageIntoLogBuffer(
        id_, uid_, pid_, writer_id, chunk_id, buffer_id, num_fragments,
        chunk_flags,
        /*chunk_complete=*/true, chunk.payload_begin(), chunk.payload_size());

    // This one has release-store semantics.
    shmem_abi_.ReleaseChunkAsFree(std::move(chunk));
  }  // for(chunks_to_move)

  service_->ApplyChunkPatches(id_, req_untrusted.chunks_to_patch());

  if (req_untrusted.flush_request_id()) {
    service_->NotifyFlushDoneForProducer(id_, req_untrusted.flush_request_id());
  }

  // Keep this invocation last. ProducerIPCService::CommitData() relies on this
  // callback being invoked within the same callstack and not posted. If this
  // changes, the code there needs to be changed accordingly.
  if (callback)
    callback();
}

void TracingServiceImpl::ProducerEndpointImpl::SetupSharedMemory(
    std::unique_ptr<SharedMemory> shared_memory,
    size_t page_size_bytes,
    bool provided_by_producer) {
  PERFETTO_DCHECK(!shared_memory_ && !shmem_abi_.is_valid());
  PERFETTO_DCHECK(page_size_bytes % 1024 == 0);

  shared_memory_ = std::move(shared_memory);
  shared_buffer_page_size_kb_ = page_size_bytes / 1024;
  is_shmem_provided_by_producer_ = provided_by_producer;

  shmem_abi_.Initialize(reinterpret_cast<uint8_t*>(shared_memory_->start()),
                        shared_memory_->size(),
                        shared_buffer_page_size_kb() * 1024);
  if (in_process_) {
    inproc_shmem_arbiter_.reset(new SharedMemoryArbiterImpl(
        shared_memory_->start(), shared_memory_->size(),
        shared_buffer_page_size_kb_ * 1024, this, task_runner_));
    inproc_shmem_arbiter_->SetDirectSMBPatchingSupportedByService();
  }

  OnTracingSetup();
  service_->UpdateMemoryGuardrail();
}

SharedMemory* TracingServiceImpl::ProducerEndpointImpl::shared_memory() const {
  PERFETTO_DCHECK_THREAD(thread_checker_);
  return shared_memory_.get();
}

size_t TracingServiceImpl::ProducerEndpointImpl::shared_buffer_page_size_kb()
    const {
  return shared_buffer_page_size_kb_;
}

void TracingServiceImpl::ProducerEndpointImpl::ActivateTriggers(
    const std::vector<std::string>& triggers) {
  service_->ActivateTriggers(id_, triggers);
}

void TracingServiceImpl::ProducerEndpointImpl::StopDataSource(
    DataSourceInstanceID ds_inst_id) {
  // TODO(primiano): When we'll support tearing down the SMB, at this point we
  // should send the Producer a TearDownTracing if all its data sources have
  // been disabled (see b/77532839 and aosp/655179 PS1).
  PERFETTO_DCHECK_THREAD(thread_checker_);
  auto weak_this = weak_ptr_factory_.GetWeakPtr();
  task_runner_->PostTask([weak_this, ds_inst_id] {
    if (weak_this)
      weak_this->producer_->StopDataSource(ds_inst_id);
  });
}

SharedMemoryArbiter*
TracingServiceImpl::ProducerEndpointImpl::MaybeSharedMemoryArbiter() {
  if (!inproc_shmem_arbiter_) {
    PERFETTO_FATAL(
        "The in-process SharedMemoryArbiter can only be used when "
        "CreateProducer has been called with in_process=true and after tracing "
        "has started.");
  }

  PERFETTO_DCHECK(in_process_);
  return inproc_shmem_arbiter_.get();
}

bool TracingServiceImpl::ProducerEndpointImpl::IsShmemProvidedByProducer()
    const {
  return is_shmem_provided_by_producer_;
}

// Can be called on any thread.
std::unique_ptr<TraceWriter>
TracingServiceImpl::ProducerEndpointImpl::CreateTraceWriter(
    BufferID buf_id,
    BufferExhaustedPolicy buffer_exhausted_policy) {
  PERFETTO_DCHECK(MaybeSharedMemoryArbiter());
  return MaybeSharedMemoryArbiter()->CreateTraceWriter(buf_id,
                                                       buffer_exhausted_policy);
}

void TracingServiceImpl::ProducerEndpointImpl::NotifyFlushComplete(
    FlushRequestID id) {
  PERFETTO_DCHECK_THREAD(thread_checker_);
  PERFETTO_DCHECK(MaybeSharedMemoryArbiter());
  return MaybeSharedMemoryArbiter()->NotifyFlushComplete(id);
}

void TracingServiceImpl::ProducerEndpointImpl::OnTracingSetup() {
  auto weak_this = weak_ptr_factory_.GetWeakPtr();
  task_runner_->PostTask([weak_this] {
    if (weak_this)
      weak_this->producer_->OnTracingSetup();
  });
}

void TracingServiceImpl::ProducerEndpointImpl::Flush(
    FlushRequestID flush_request_id,
    const std::vector<DataSourceInstanceID>& data_sources) {
  PERFETTO_DCHECK_THREAD(thread_checker_);
  auto weak_this = weak_ptr_factory_.GetWeakPtr();
  task_runner_->PostTask([weak_this, flush_request_id, data_sources] {
    if (weak_this) {
      weak_this->producer_->Flush(flush_request_id, data_sources.data(),
                                  data_sources.size());
    }
  });
}

void TracingServiceImpl::ProducerEndpointImpl::SetupDataSource(
    DataSourceInstanceID ds_id,
    const DataSourceConfig& config) {
  PERFETTO_DCHECK_THREAD(thread_checker_);
  allowed_target_buffers_.insert(static_cast<BufferID>(config.target_buffer()));
  auto weak_this = weak_ptr_factory_.GetWeakPtr();
  task_runner_->PostTask([weak_this, ds_id, config] {
    if (weak_this)
      weak_this->producer_->SetupDataSource(ds_id, std::move(config));
  });
}

void TracingServiceImpl::ProducerEndpointImpl::StartDataSource(
    DataSourceInstanceID ds_id,
    const DataSourceConfig& config) {
  PERFETTO_DCHECK_THREAD(thread_checker_);
  auto weak_this = weak_ptr_factory_.GetWeakPtr();
  task_runner_->PostTask([weak_this, ds_id, config] {
    if (weak_this)
      weak_this->producer_->StartDataSource(ds_id, std::move(config));
  });
}

void TracingServiceImpl::ProducerEndpointImpl::NotifyDataSourceStarted(
    DataSourceInstanceID data_source_id) {
  PERFETTO_DCHECK_THREAD(thread_checker_);
  service_->NotifyDataSourceStarted(id_, data_source_id);
}

void TracingServiceImpl::ProducerEndpointImpl::NotifyDataSourceStopped(
    DataSourceInstanceID data_source_id) {
  PERFETTO_DCHECK_THREAD(thread_checker_);
  service_->NotifyDataSourceStopped(id_, data_source_id);
}

void TracingServiceImpl::ProducerEndpointImpl::OnFreeBuffers(
    const std::vector<BufferID>& target_buffers) {
  if (allowed_target_buffers_.empty())
    return;
  for (BufferID buffer : target_buffers)
    allowed_target_buffers_.erase(buffer);
}

void TracingServiceImpl::ProducerEndpointImpl::ClearIncrementalState(
    const std::vector<DataSourceInstanceID>& data_sources) {
  PERFETTO_DCHECK_THREAD(thread_checker_);
  auto weak_this = weak_ptr_factory_.GetWeakPtr();
  task_runner_->PostTask([weak_this, data_sources] {
    if (weak_this) {
      base::StringView producer_name(weak_this->name_);
      weak_this->producer_->ClearIncrementalState(data_sources.data(),
                                                  data_sources.size());
    }
  });
}

void TracingServiceImpl::ProducerEndpointImpl::Sync(
    std::function<void()> callback) {
  task_runner_->PostTask(callback);
}

////////////////////////////////////////////////////////////////////////////////
// TracingServiceImpl::TracingSession implementation
////////////////////////////////////////////////////////////////////////////////

TracingServiceImpl::TracingSession::TracingSession(
    TracingSessionID session_id,
    ConsumerEndpointImpl* consumer,
    const TraceConfig& new_config,
    base::TaskRunner* task_runner)
    : id(session_id),
      consumer_maybe_null(consumer),
      consumer_uid(consumer->uid_),
      config(new_config),
      snapshot_periodic_task(task_runner),
      timed_stop_task(task_runner) {
  // all_data_sources_flushed is special because we store up to 64 events of
  // this type. Other events will go through the default case in
  // SnapshotLifecycleEvent() where they will be given a max history of 1.
  lifecycle_events.emplace_back(
      protos::pbzero::TracingServiceEvent::kAllDataSourcesFlushedFieldNumber,
      64 /* max_size */);
}

}  // namespace perfetto<|MERGE_RESOLUTION|>--- conflicted
+++ resolved
@@ -16,12 +16,6 @@
 
 #include "src/tracing/core/tracing_service_impl.h"
 
-<<<<<<< HEAD
-#include "perfetto/base/build_config.h"
-#include "perfetto/tracing/core/forward_decls.h"
-
-=======
->>>>>>> 5f456dbc
 #include <errno.h>
 #include <limits.h>
 #include <string.h>
@@ -296,21 +290,12 @@
     Slice slice = Slice::Allocate(slice_size);
     memcpy(slice.own_data(), src_ptr, slice_size);
     packet->AddSlice(std::move(slice));
-<<<<<<< HEAD
 
     src_ptr += slice_size;
     size_left -= slice_size;
   }
 }
 
-=======
-
-    src_ptr += slice_size;
-    size_left -= slice_size;
-  }
-}
-
->>>>>>> 5f456dbc
 }  // namespace
 
 // static
@@ -595,13 +580,8 @@
                             cfg.duration_ms(), max_duration_ms);
   }
 
-<<<<<<< HEAD
-  const bool has_trigger_config = cfg.trigger_config().trigger_mode() !=
-                                  TraceConfig::TriggerConfig::UNSPECIFIED;
-=======
   const bool has_trigger_config =
       GetTriggerMode(cfg) != TraceConfig::TriggerConfig::UNSPECIFIED;
->>>>>>> 5f456dbc
   if (has_trigger_config &&
       (cfg.trigger_config().trigger_timeout_ms() == 0 ||
        cfg.trigger_config().trigger_timeout_ms() > max_duration_ms)) {
@@ -623,8 +603,6 @@
         "The trace config specified an invalid trigger_mode");
   }
 
-<<<<<<< HEAD
-=======
   if (cfg.trigger_config().use_clone_snapshot_if_available() &&
       cfg.trigger_config().trigger_mode() !=
           TraceConfig::TriggerConfig::STOP_TRACING) {
@@ -635,7 +613,6 @@
         "use_clone_snapshot_if_available=true");
   }
 
->>>>>>> 5f456dbc
   if (has_trigger_config && cfg.duration_ms() != 0) {
     MaybeLogUploadEvent(
         cfg, uuid, PerfettoStatsdAtom::kTracedEnableTracingDurationWithTrigger);
@@ -1283,11 +1260,7 @@
   // If this trace was using STOP_TRACING triggers and we've seen
   // one, then the trigger overrides the normal timeout. In this
   // case we just return and let the other task clean up this trace.
-<<<<<<< HEAD
-  if (tracing_session_ptr->config.trigger_config().trigger_mode() ==
-=======
   if (GetTriggerMode(tracing_session_ptr->config) ==
->>>>>>> 5f456dbc
           TraceConfig::TriggerConfig::STOP_TRACING &&
       !tracing_session_ptr->received_triggers.empty())
     return;
@@ -1527,11 +1500,7 @@
     std::string triggered_session_name;
     base::Uuid triggered_session_uuid;
     TracingSessionID triggered_session_id = 0;
-<<<<<<< HEAD
-    int trigger_mode = 0;
-=======
     auto trigger_mode = TraceConfig::TriggerConfig::UNSPECIFIED;
->>>>>>> 5f456dbc
 
     uint64_t trigger_name_hash = hash.digest();
     size_t count_in_window =
@@ -1590,12 +1559,7 @@
       triggered_session_name = tracing_session.config.unique_session_name();
       triggered_session_uuid.set_lsb_msb(tracing_session.trace_uuid.lsb(),
                                          tracing_session.trace_uuid.msb());
-<<<<<<< HEAD
-      trigger_mode = static_cast<int>(
-          tracing_session.config.trigger_config().trigger_mode());
-=======
       trigger_mode = GetTriggerMode(tracing_session.config);
->>>>>>> 5f456dbc
 
       const bool triggers_already_received =
           !tracing_session.received_triggers.empty();
@@ -2374,7 +2338,8 @@
 
   MaybeFilterPackets(tracing_session, &packets);
 
-<<<<<<< HEAD
+  MaybeCompressPackets(tracing_session, &packets);
+
   if (!*has_more) {
     // We've observed some extremely high memory usage by scudo after
     // MaybeFilterPackets in the past. The original bug (b/195145848) is fixed
@@ -2382,17 +2347,6 @@
     base::MaybeReleaseAllocatorMemToOS();
   }
 
-=======
-  MaybeCompressPackets(tracing_session, &packets);
-
-  if (!*has_more) {
-    // We've observed some extremely high memory usage by scudo after
-    // MaybeFilterPackets in the past. The original bug (b/195145848) is fixed
-    // now, but this code asks scudo to release memory just in case.
-    base::MaybeReleaseAllocatorMemToOS();
-  }
-
->>>>>>> 5f456dbc
   return packets;
 }
 
@@ -2438,7 +2392,16 @@
   }
 }
 
-<<<<<<< HEAD
+void TracingServiceImpl::MaybeCompressPackets(
+    TracingSession* tracing_session,
+    std::vector<TracePacket>* packets) {
+  if (!tracing_session->compress_deflate) {
+    return;
+  }
+
+  init_opts_.compressor_fn(packets);
+}
+
 bool TracingServiceImpl::WriteIntoFile(TracingSession* tracing_session,
                                        std::vector<TracePacket> packets) {
   if (!tracing_session->write_into_file) {
@@ -2501,85 +2464,8 @@
       break;
     }
     total_wr_size += static_cast<size_t>(wr_size);
-=======
-void TracingServiceImpl::MaybeCompressPackets(
-    TracingSession* tracing_session,
-    std::vector<TracePacket>* packets) {
-  if (!tracing_session->compress_deflate) {
-    return;
-  }
-
-  init_opts_.compressor_fn(packets);
-}
-
-bool TracingServiceImpl::WriteIntoFile(TracingSession* tracing_session,
-                                       std::vector<TracePacket> packets) {
-  if (!tracing_session->write_into_file) {
-    return false;
-  }
-  const uint64_t max_size = tracing_session->max_file_size_bytes
-                                ? tracing_session->max_file_size_bytes
-                                : std::numeric_limits<size_t>::max();
-
-  size_t total_slices = 0;
-  for (const TracePacket& packet : packets) {
-    total_slices += packet.slices().size();
-  }
-  // When writing into a file, the file should look like a root trace.proto
-  // message. Each packet should be prepended with a proto preamble stating
-  // its field id (within trace.proto) and size. Hence the addition below.
-  const size_t max_iovecs = total_slices + packets.size();
-
-  size_t num_iovecs = 0;
-  bool stop_writing_into_file = false;
-  std::unique_ptr<struct iovec[]> iovecs(new struct iovec[max_iovecs]);
-  size_t num_iovecs_at_last_packet = 0;
-  uint64_t bytes_about_to_be_written = 0;
-  for (TracePacket& packet : packets) {
-    std::tie(iovecs[num_iovecs].iov_base, iovecs[num_iovecs].iov_len) =
-        packet.GetProtoPreamble();
-    bytes_about_to_be_written += iovecs[num_iovecs].iov_len;
-    num_iovecs++;
-    for (const Slice& slice : packet.slices()) {
-      // writev() doesn't change the passed pointer. However, struct iovec
-      // take a non-const ptr because it's the same struct used by readv().
-      // Hence the const_cast here.
-      char* start = static_cast<char*>(const_cast<void*>(slice.start));
-      bytes_about_to_be_written += slice.size;
-      iovecs[num_iovecs++] = {start, slice.size};
-    }
-
-    if (tracing_session->bytes_written_into_file + bytes_about_to_be_written >=
-        max_size) {
-      stop_writing_into_file = true;
-      num_iovecs = num_iovecs_at_last_packet;
-      break;
-    }
-
-    num_iovecs_at_last_packet = num_iovecs;
->>>>>>> 5f456dbc
-  }
-  PERFETTO_DCHECK(num_iovecs <= max_iovecs);
-  int fd = *tracing_session->write_into_file;
-
-<<<<<<< HEAD
-=======
-  uint64_t total_wr_size = 0;
-
-  // writev() can take at most IOV_MAX entries per call. Batch them.
-  constexpr size_t kIOVMax = IOV_MAX;
-  for (size_t i = 0; i < num_iovecs; i += kIOVMax) {
-    int iov_batch_size = static_cast<int>(std::min(num_iovecs - i, kIOVMax));
-    ssize_t wr_size = PERFETTO_EINTR(writev(fd, &iovecs[i], iov_batch_size));
-    if (wr_size <= 0) {
-      PERFETTO_PLOG("writev() failed");
-      stop_writing_into_file = true;
-      break;
-    }
-    total_wr_size += static_cast<size_t>(wr_size);
-  }
-
->>>>>>> 5f456dbc
+  }
+
   tracing_session->bytes_written_into_file += total_wr_size;
 
   PERFETTO_DLOG("Draining into file, written: %" PRIu64 " KB, stop: %d",
@@ -3655,11 +3541,7 @@
     TracingSession* session = FindTracingSessionWithMaxBugreportScore();
     if (!session) {
       consumer->consumer_->OnSessionCloned(
-<<<<<<< HEAD
-          false, "No tracing sessions eligible for bugreport found");
-=======
           {false, "No tracing sessions eligible for bugreport found", {}});
->>>>>>> 5f456dbc
       return;
     }
     tsid = session->id;
@@ -3672,28 +3554,18 @@
                  final_flush_outcome);
     if (!weak_this || !weak_consumer)
       return;
-<<<<<<< HEAD
-    base::Status result =
-        weak_this->DoCloneSession(&*weak_consumer, tsid, final_flush_outcome);
-    weak_consumer->consumer_->OnSessionCloned(result.ok(), result.message());
-=======
     base::Uuid uuid;
     base::Status result = weak_this->DoCloneSession(&*weak_consumer, tsid,
                                                     final_flush_outcome, &uuid);
     weak_consumer->consumer_->OnSessionCloned(
         {result.ok(), result.message(), uuid});
->>>>>>> 5f456dbc
   });
 }
 
 base::Status TracingServiceImpl::DoCloneSession(ConsumerEndpointImpl* consumer,
                                                 TracingSessionID src_tsid,
-<<<<<<< HEAD
-                                                bool final_flush_outcome) {
-=======
                                                 bool final_flush_outcome,
                                                 base::Uuid* new_uuid) {
->>>>>>> 5f456dbc
   PERFETTO_DLOG("CloneSession(%" PRIu64 ") started, consumer uid: %d", src_tsid,
                 static_cast<int>(consumer->uid_));
 
@@ -3744,10 +3616,7 @@
 
   cloned_session->state = TracingSession::CLONED_READ_ONLY;
   cloned_session->trace_uuid = base::Uuidv4();  // Generate a new UUID.
-<<<<<<< HEAD
-=======
   *new_uuid = cloned_session->trace_uuid;
->>>>>>> 5f456dbc
 
   for (auto& kv : buf_snaps) {
     BufferID buf_global_id = kv.first;
@@ -3768,10 +3637,7 @@
   cloned_session->flushes_requested = src->flushes_requested;
   cloned_session->flushes_succeeded = src->flushes_succeeded;
   cloned_session->flushes_failed = src->flushes_failed;
-<<<<<<< HEAD
-=======
   cloned_session->compress_deflate = src->compress_deflate;
->>>>>>> 5f456dbc
   if (src->trace_filter) {
     // Copy the trace filter.
     cloned_session->trace_filter.reset(
