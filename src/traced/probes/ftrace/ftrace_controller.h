/*
 * Copyright (C) 2017 The Android Open Source Project
 *
 * Licensed under the Apache License, Version 2.0 (the "License");
 * you may not use this file except in compliance with the License.
 * You may obtain a copy of the License at
 *
 *      http://www.apache.org/licenses/LICENSE-2.0
 *
 * Unless required by applicable law or agreed to in writing, software
 * distributed under the License is distributed on an "AS IS" BASIS,
 * WITHOUT WARRANTIES OR CONDITIONS OF ANY KIND, either express or implied.
 * See the License for the specific language governing permissions and
 * limitations under the License.
 */

#ifndef SRC_TRACED_PROBES_FTRACE_FTRACE_CONTROLLER_H_
#define SRC_TRACED_PROBES_FTRACE_FTRACE_CONTROLLER_H_

#include <stdint.h>
#include <unistd.h>

#include <map>
#include <memory>
#include <set>
#include <string>

#include "perfetto/base/task_runner.h"
#include "perfetto/ext/base/paged_memory.h"
#include "perfetto/ext/base/utils.h"
#include "perfetto/ext/base/weak_ptr.h"
#include "perfetto/ext/tracing/core/basic_types.h"
#include "src/kallsyms/lazy_kernel_symbolizer.h"
#include "src/traced/probes/ftrace/cpu_reader.h"
#include "src/traced/probes/ftrace/ftrace_config_utils.h"

namespace perfetto {

class FtraceConfigMuxer;
class FtraceDataSource;
class FtraceProcfs;
class LazyKernelSymbolizer;
class ProtoTranslationTable;
struct FtraceStats;

// Method of last resort to reset ftrace state.
bool HardResetFtraceState();

// Stores the a snapshot of the timestamps from ftrace's trace clock
// and CLOCK_BOOTITME.
//
// This is used when the "boot" (i.e. CLOCK_BOOTITME) is not available
// for timestamping trace events (on Android O- and 3.x Linux kernels).
// Trace processor can use this data to sync clocks just as it would
// with ClockSnapshot packets.
struct FtraceClockSnapshot {
  // The timestamp according to the ftrace clock.
  int64_t ftrace_clock_ts = 0;

  // The timestamp according to CLOCK_BOOTTIME.
  int64_t boot_clock_ts = 0;
};

// Utility class for controlling ftrace.
class FtraceController {
 public:
  class Observer {
   public:
    virtual ~Observer();
    virtual void OnFtraceDataWrittenIntoDataSourceBuffers() = 0;
  };

  // The passed Observer must outlive the returned FtraceController instance.
  static std::unique_ptr<FtraceController> Create(base::TaskRunner*, Observer*);
  virtual ~FtraceController();

  bool AddDataSource(FtraceDataSource*) PERFETTO_WARN_UNUSED_RESULT;
  bool StartDataSource(FtraceDataSource*);
  void RemoveDataSource(FtraceDataSource*);

  // Force a read of the ftrace buffers. Will call OnFtraceFlushComplete() on
  // all started data sources.
  void Flush(FlushRequestID);

  void DumpFtraceStats(FtraceDataSource*, FtraceStats*);

  base::WeakPtr<FtraceController> GetWeakPtr() {
    return weak_factory_.GetWeakPtr();
  }

  // public for testing
  static std::optional<std::string> AbsolutePathForInstance(
      const std::string& tracefs_root,
      const std::string& raw_cfg_name);

 protected:
  // Everything protected/virtual for testing:

  FtraceController(std::unique_ptr<FtraceProcfs>,
                   std::unique_ptr<ProtoTranslationTable>,
                   std::unique_ptr<FtraceConfigMuxer>,
                   base::TaskRunner*,
                   Observer*);

  struct FtraceInstanceState {
    struct PerCpuState {
      PerCpuState(std::unique_ptr<CpuReader> _reader, size_t _period_page_quota)
          : reader(std::move(_reader)), period_page_quota(_period_page_quota) {}
      std::unique_ptr<CpuReader> reader;
      size_t period_page_quota = 0;
    };

    FtraceInstanceState(std::unique_ptr<FtraceProcfs>,
                        std::unique_ptr<ProtoTranslationTable>,
                        std::unique_ptr<FtraceConfigMuxer>);

    std::unique_ptr<FtraceProcfs> ftrace_procfs;
    std::unique_ptr<ProtoTranslationTable> table;
    std::unique_ptr<FtraceConfigMuxer> ftrace_config_muxer;
    std::vector<PerCpuState> per_cpu;  // empty if no started data sources
    std::set<FtraceDataSource*> started_data_sources;
  };

  FtraceInstanceState* GetInstance(const std::string& instance_name);

  virtual uint64_t NowMs() const;

  // TODO(rsavitski): figure out a better testing shim.
  virtual std::unique_ptr<FtraceInstanceState> CreateSecondaryInstance(
      const std::string& instance_name);

 private:
  friend class TestFtraceController;

  FtraceController(const FtraceController&) = delete;
  FtraceController& operator=(const FtraceController&) = delete;

  // Periodic task that reads all per-cpu ftrace buffers.
  void ReadTick(int generation);
  bool ReadTickForInstance(FtraceInstanceState* instance);
  uint32_t GetDrainPeriodMs();

  void FlushForInstance(FtraceInstanceState* instance);

  void StartIfNeeded(FtraceInstanceState* instance);
  void StopIfNeeded(FtraceInstanceState* instance);

  FtraceInstanceState* GetOrCreateInstance(const std::string& instance_name);
  void DestroyIfUnusedSeconaryInstance(FtraceInstanceState* instance);

  size_t GetStartedDataSourcesCount() const;
  void MaybeSnapshotFtraceClock();  // valid only for primary_ tracefs instance

  base::TaskRunner* const task_runner_;
  Observer* const observer_;
  base::PagedMemory parsing_mem_;
<<<<<<< HEAD
  std::unique_ptr<LazyKernelSymbolizer> symbolizer_;
=======
  LazyKernelSymbolizer symbolizer_;
>>>>>>> 45332e04
  FtraceConfigId next_cfg_id_ = 1;
  int generation_ = 0;
  bool retain_ksyms_on_stop_ = false;
  std::set<FtraceDataSource*> data_sources_;
  // Default tracefs instance (normally /sys/kernel/tracing) is valid for as
  // long as the controller is valid.
  // Secondary instances (i.e. /sys/kernel/tracing/instances/...) are created
  // and destroyed as necessary between AddDataSource and RemoveDataSource:
  FtraceInstanceState primary_;
  std::map<std::string, std::unique_ptr<FtraceInstanceState>>
      secondary_instances_;

  // Additional state for snapshotting non-boot ftrace clock, specific to the
  // primary_ instance:
  base::ScopedFile cpu_zero_stats_fd_;
<<<<<<< HEAD
  std::unique_ptr<FtraceClockSnapshot> ftrace_clock_snapshot_;
=======
  FtraceClockSnapshot ftrace_clock_snapshot_;
>>>>>>> 45332e04

  base::WeakPtrFactory<FtraceController> weak_factory_;  // Keep last.
};

}  // namespace perfetto

#endif  // SRC_TRACED_PROBES_FTRACE_FTRACE_CONTROLLER_H_<|MERGE_RESOLUTION|>--- conflicted
+++ resolved
@@ -154,11 +154,7 @@
   base::TaskRunner* const task_runner_;
   Observer* const observer_;
   base::PagedMemory parsing_mem_;
-<<<<<<< HEAD
-  std::unique_ptr<LazyKernelSymbolizer> symbolizer_;
-=======
   LazyKernelSymbolizer symbolizer_;
->>>>>>> 45332e04
   FtraceConfigId next_cfg_id_ = 1;
   int generation_ = 0;
   bool retain_ksyms_on_stop_ = false;
@@ -174,11 +170,7 @@
   // Additional state for snapshotting non-boot ftrace clock, specific to the
   // primary_ instance:
   base::ScopedFile cpu_zero_stats_fd_;
-<<<<<<< HEAD
-  std::unique_ptr<FtraceClockSnapshot> ftrace_clock_snapshot_;
-=======
   FtraceClockSnapshot ftrace_clock_snapshot_;
->>>>>>> 45332e04
 
   base::WeakPtrFactory<FtraceController> weak_factory_;  // Keep last.
 };
