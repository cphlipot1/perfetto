--- conflicted
+++ resolved
@@ -76,47 +76,11 @@
 # exported publicly.
 default_targets = [
     '//src/base:perfetto_base_default_platform',
-<<<<<<< HEAD
-=======
     '//src/cloud_trace_processor:cloud_trace_processor',
->>>>>>> 5f456dbc
     '//src/ipc:perfetto_ipc',
     '//src/ipc/protoc_plugin:ipc_plugin',
     '//src/protozero:protozero',
     '//src/protozero/protoc_plugin:cppgen_plugin',
-<<<<<<< HEAD
-    '//test:client_api_example',
-    '//src/tools/proto_filter:proto_filter',
-    '//src/tools/proto_merger:proto_merger',
-] + public_targets
-
-# Proto target groups which will be made public.
-proto_groups = {
-    'config': {
-        'sources': ['//protos/perfetto/config:source_set'],
-        'visibility': ['//visibility:public'],
-    },
-    'trace': {
-        'sources': [
-            '//protos/perfetto/trace:non_minimal_source_set',
-            '//protos/perfetto/trace:minimal_source_set'
-        ],
-        'visibility': ALLOWLIST_PUBLIC_VISIBILITY,
-    },
-    'metrics': {
-        'sources': ['//protos/perfetto/metrics:source_set',],
-        'visibility': ['//visibility:public'],
-    },
-    'chromium': {
-        'sources': ['//protos/third_party/chromium:source_set',],
-        'visibility': ALLOWLIST_PUBLIC_VISIBILITY,
-    },
-    'chrome_metrics': {
-        'sources': ['//protos/perfetto/metrics/chrome:source_set',],
-        'visibility': ALLOWLIST_PUBLIC_VISIBILITY,
-    },
-}
-=======
     '//src/protozero/protoc_plugin:protozero_plugin',
     '//src/tools/proto_filter:proto_filter',
     '//src/tools/proto_merger:proto_merger',
@@ -128,7 +92,6 @@
 proto_default_targets = [
   '//protos/perfetto/cloud_trace_processor:lite'
 ]
->>>>>>> 5f456dbc
 
 # Proto target groups which will be made public.
 proto_groups = {
@@ -445,7 +408,6 @@
   """Converts a Python GN label into a Bazel label."""
   name = re.sub(r'^//python:?', '', gn_name)
   return gn_utils.label_to_target_name_with_path(name)
-<<<<<<< HEAD
 
 
 def get_bazel_proto_sources_label(target_name: str):
@@ -454,16 +416,6 @@
                 get_bazel_label_name(target_name)) + '_protos'
 
 
-=======
-
-
-def get_bazel_proto_sources_label(target_name: str):
-  """Converts a GN target name into a Bazel proto label name."""
-  return re.sub('_(lite|zero|cpp|ipc|source_set|descriptor)$', '',
-                get_bazel_label_name(target_name)) + '_protos'
-
-
->>>>>>> 5f456dbc
 def gen_proto_label(target: GnParser.Target):
   """ Generates the xx_proto_library label for proto targets."""
   assert (target.type == 'proto_library')
@@ -493,7 +445,6 @@
       sources_label.external_deps = [
           'PERFETTO_CONFIG.deps.protobuf_descriptor_proto'
       ]
-<<<<<<< HEAD
 
     sources_label.visibility = ['PERFETTO_CONFIG.proto_library_visibility']
 
@@ -501,15 +452,6 @@
         [':' + get_bazel_proto_sources_label(d) for d in target.proto_exports])
     return sources_label
 
-=======
-
-    sources_label.visibility = ['PERFETTO_CONFIG.proto_library_visibility']
-
-    sources_label.exports = sorted(
-        [':' + get_bazel_proto_sources_label(d) for d in target.proto_exports])
-    return sources_label
-
->>>>>>> 5f456dbc
   # For all other types of plugins, we need to generate
   if target.proto_plugin == 'proto':
     plugin_label_type = 'perfetto_cc_proto_library'
@@ -851,13 +793,10 @@
     if plugin is None or plugin == 'source_set' or plugin == 'descriptor':
       continue
     gn.get_target(re.sub('(lite|zero|cpp|ipc)$', 'source_set', target.name))
-<<<<<<< HEAD
-=======
 
   # Discover all the default proto targets so it will be generated next.
   for target in sorted(proto_default_targets):
     gn.get_target(target)
->>>>>>> 5f456dbc
 
   # Generate targets for the transitive set of proto targets.
   labels = [
