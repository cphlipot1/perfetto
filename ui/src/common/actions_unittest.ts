--- conflicted
+++ resolved
@@ -446,11 +446,6 @@
   const state = createEmptyState();
 
   const afterSelectingPerf = produce(state, (draft) => {
-<<<<<<< HEAD
-    StateActions.selectPerfSamples(
-        draft,
-        {id: 0, upid: 0, leftTs: 0, rightTs: 0, type: ProfileType.PERF_SAMPLE});
-=======
     StateActions.selectPerfSamples(draft, {
       id: 0,
       upid: 0,
@@ -458,7 +453,6 @@
       rightTs: 0n,
       type: ProfileType.PERF_SAMPLE,
     });
->>>>>>> bad11ba2
   });
 
   expect(assertExists(afterSelectingPerf.currentFlamegraphState).type)
@@ -470,11 +464,7 @@
 
   const afterSelectingPerf = produce(state, (draft) => {
     StateActions.selectHeapProfile(
-<<<<<<< HEAD
-        draft, {id: 0, upid: 0, ts: 0, type: ProfileType.JAVA_HEAP_GRAPH});
-=======
         draft, {id: 0, upid: 0, ts: 0n, type: ProfileType.JAVA_HEAP_GRAPH});
->>>>>>> bad11ba2
   });
 
   expect(assertExists(afterSelectingPerf.currentFlamegraphState).type)
