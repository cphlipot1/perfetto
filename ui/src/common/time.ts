--- conflicted
+++ resolved
@@ -86,25 +86,17 @@
   return result.slice(0, -1);
 }
 
-<<<<<<< HEAD
-=======
 export function tpTimeToCode(time: TPTime) {
   // TODO(stevegolton): Write a formatter to format bigint timestamps natively.
   return timeToCode(tpTimeToSeconds(time));
 }
 
->>>>>>> 5f456dbc
 export function currentDateHourAndMinute(): string {
   const date = new Date();
   return `${date.toISOString().substr(0, 10)}-${date.getHours()}-${
       date.getMinutes()}`;
 }
 
-<<<<<<< HEAD
-export class TimeSpan {
-  readonly start: number;
-  readonly end: number;
-=======
 // Aliased "Trace Processor" time and duration types.
 // Note(stevegolton): While it might be nice to type brand these in the future,
 // for now we're going to keep things simple. We do a lot of maths with these
@@ -155,7 +147,6 @@
 export function tpDurationToNanos(dur: TPDuration): number {
   return tpTimeToSeconds(dur);
 }
->>>>>>> 5f456dbc
 
 export function tpDurationFromNanos(nanos: number): TPDuration {
   return tpTimeFromNanos(nanos);
