// Copyright (C) 2018 The Android Open Source Project
//
// Licensed under the Apache License, Version 2.0 (the "License");
// you may not use size file except in compliance with the License.
// You may obtain a copy of the License at
//
//      http://www.apache.org/licenses/LICENSE-2.0
//
// Unless required by applicable law or agreed to in writing, software
// distributed under the License is distributed on an "AS IS" BASIS,
// WITHOUT WARRANTIES OR CONDITIONS OF ANY KIND, either express or implied.
// See the License for the specific language governing permissions and
// limitations under the License.

import m from 'mithril';

import {
<<<<<<< HEAD
  tpTimeToSeconds,
  tpTimeToString,
=======
  Timecode,
  TimestampFormat,
  timestampFormat,
  timestampOffset,
  toDomainTime,
  TPTime,
  tpTimeToSeconds,
>>>>>>> 45332e04
} from '../common/time';

import {TRACK_SHELL_WIDTH} from './css_constants';
import {globals} from './globals';
import {
  getMaxMajorTicks,
<<<<<<< HEAD
=======
  MIN_PX_PER_STEP,
>>>>>>> 45332e04
  TickGenerator,
  TickType,
  timeScaleForVisibleWindow,
} from './gridline_helper';
import {Panel, PanelSize} from './panel';

export class TimeAxisPanel extends Panel {
  view() {
    return m('.time-axis-panel');
  }

  renderCanvas(ctx: CanvasRenderingContext2D, size: PanelSize) {
    ctx.fillStyle = '#999';
<<<<<<< HEAD
    ctx.font = '10px Roboto Condensed';
    ctx.textAlign = 'left';

    const startTime = tpTimeToString(globals.state.traceTime.start);
    ctx.fillText(startTime + ' +', 6, 11);
=======
    ctx.textAlign = 'left';
    ctx.font = '11px Roboto Condensed';

    const offset = timestampOffset();
    // If our timecode domain has an offset, print this offset
    if (offset != 0n) {
      const width = renderTimestamp(ctx, offset, 6, 10, MIN_PX_PER_STEP);
      ctx.fillText('+', 6 + width + 2, 10, 6);
    }

    ctx.save();
    ctx.beginPath();
    ctx.rect(TRACK_SHELL_WIDTH, 0, size.width - TRACK_SHELL_WIDTH, size.height);
    ctx.clip();
>>>>>>> 45332e04

    ctx.save();
    ctx.beginPath();
    ctx.rect(TRACK_SHELL_WIDTH, 0, size.width - TRACK_SHELL_WIDTH, size.height);
    ctx.clip();

    // Draw time axis.
<<<<<<< HEAD
    const span = globals.frontendLocalState.visibleWindow.timestampSpan;
    if (size.width > TRACK_SHELL_WIDTH && span.duration > 0n) {
      const maxMajorTicks = getMaxMajorTicks(size.width - TRACK_SHELL_WIDTH);
      const map = timeScaleForVisibleWindow(TRACK_SHELL_WIDTH, size.width);
      const tickGen =
          new TickGenerator(span, maxMajorTicks, globals.state.traceTime.start);
      for (const {type, time} of tickGen) {
        const position = Math.floor(map.tpTimeToPx(time));
        const sec = tpTimeToSeconds(time - globals.state.traceTime.start);
        if (type === TickType.MAJOR) {
          ctx.fillRect(position, 0, 1, size.height);
          ctx.fillText(sec.toFixed(tickGen.digits) + ' s', position + 5, 10);
        }
      }
    }

    ctx.restore();

=======
    const span = globals.frontendLocalState.visibleTimeSpan;
    if (size.width > TRACK_SHELL_WIDTH && span.duration > 0n) {
      const maxMajorTicks = getMaxMajorTicks(size.width - TRACK_SHELL_WIDTH);
      const map = timeScaleForVisibleWindow(TRACK_SHELL_WIDTH, size.width);

      const offset = timestampOffset();
      const tickGen = new TickGenerator(span, maxMajorTicks, offset);
      for (const {type, time} of tickGen) {
        if (type === TickType.MAJOR) {
          const position = Math.floor(map.tpTimeToPx(time));
          ctx.fillRect(position, 0, 1, size.height);
          const domainTime = toDomainTime(time);
          renderTimestamp(ctx, domainTime, position + 5, 10, MIN_PX_PER_STEP);
        }
      }
    }
    ctx.restore();
>>>>>>> 45332e04
    ctx.fillRect(TRACK_SHELL_WIDTH - 2, 0, 2, size.height);
  }
}

function renderTimestamp(
    ctx: CanvasRenderingContext2D,
    time: TPTime,
    x: number,
    y: number,
    minWidth: number,
) {
  const fmt = timestampFormat();
  switch (fmt) {
    case TimestampFormat.Timecode:
      return renderTimecode(ctx, time, x, y, minWidth);
    case TimestampFormat.Raw:
      return renderRawTimestamp(ctx, time.toString(), x, y, minWidth);
    case TimestampFormat.RawLocale:
      return renderRawTimestamp(ctx, time.toLocaleString(), x, y, minWidth);
    case TimestampFormat.Seconds:
      return renderRawTimestamp(
          ctx, tpTimeToSeconds(time).toString() + ' s', x, y, minWidth);
    default:
      const z: never = fmt;
      throw new Error(`Invalid timestamp ${z}`);
  }
}

// Print a time on the canvas in raw format.
function renderRawTimestamp(
    ctx: CanvasRenderingContext2D,
    time: string,
    x: number,
    y: number,
    minWidth: number,
) {
  ctx.font = '11px Roboto Condensed';
  ctx.fillText(time, x, y, minWidth);
  return ctx.measureText(time).width;
}

// Print a timecode over 2 lines with this formatting:
// DdHH:MM:SS
// mmm uuu nnn
// Returns the resultant width of the timecode.
function renderTimecode(
    ctx: CanvasRenderingContext2D,
    time: TPTime,
    x: number,
    y: number,
    minWidth: number,
    ): number {
  const timecode = new Timecode(time);
  ctx.font = '11px Roboto Condensed';

  const {dhhmmss} = timecode;
  const thinSpace = '\u2009';
  const subsec = timecode.subsec(thinSpace);
  ctx.fillText(dhhmmss, x, y, minWidth);
  const {width: firstRowWidth} = ctx.measureText(subsec);

  ctx.font = '10.5px Roboto Condensed';
  ctx.fillText(subsec, x, y + 10, minWidth);
  const {width: secondRowWidth} = ctx.measureText(subsec);

  return Math.max(firstRowWidth, secondRowWidth);
}<|MERGE_RESOLUTION|>--- conflicted
+++ resolved
@@ -15,10 +15,6 @@
 import m from 'mithril';
 
 import {
-<<<<<<< HEAD
-  tpTimeToSeconds,
-  tpTimeToString,
-=======
   Timecode,
   TimestampFormat,
   timestampFormat,
@@ -26,17 +22,13 @@
   toDomainTime,
   TPTime,
   tpTimeToSeconds,
->>>>>>> 45332e04
 } from '../common/time';
 
 import {TRACK_SHELL_WIDTH} from './css_constants';
 import {globals} from './globals';
 import {
   getMaxMajorTicks,
-<<<<<<< HEAD
-=======
   MIN_PX_PER_STEP,
->>>>>>> 45332e04
   TickGenerator,
   TickType,
   timeScaleForVisibleWindow,
@@ -50,13 +42,6 @@
 
   renderCanvas(ctx: CanvasRenderingContext2D, size: PanelSize) {
     ctx.fillStyle = '#999';
-<<<<<<< HEAD
-    ctx.font = '10px Roboto Condensed';
-    ctx.textAlign = 'left';
-
-    const startTime = tpTimeToString(globals.state.traceTime.start);
-    ctx.fillText(startTime + ' +', 6, 11);
-=======
     ctx.textAlign = 'left';
     ctx.font = '11px Roboto Condensed';
 
@@ -71,34 +56,8 @@
     ctx.beginPath();
     ctx.rect(TRACK_SHELL_WIDTH, 0, size.width - TRACK_SHELL_WIDTH, size.height);
     ctx.clip();
->>>>>>> 45332e04
-
-    ctx.save();
-    ctx.beginPath();
-    ctx.rect(TRACK_SHELL_WIDTH, 0, size.width - TRACK_SHELL_WIDTH, size.height);
-    ctx.clip();
 
     // Draw time axis.
-<<<<<<< HEAD
-    const span = globals.frontendLocalState.visibleWindow.timestampSpan;
-    if (size.width > TRACK_SHELL_WIDTH && span.duration > 0n) {
-      const maxMajorTicks = getMaxMajorTicks(size.width - TRACK_SHELL_WIDTH);
-      const map = timeScaleForVisibleWindow(TRACK_SHELL_WIDTH, size.width);
-      const tickGen =
-          new TickGenerator(span, maxMajorTicks, globals.state.traceTime.start);
-      for (const {type, time} of tickGen) {
-        const position = Math.floor(map.tpTimeToPx(time));
-        const sec = tpTimeToSeconds(time - globals.state.traceTime.start);
-        if (type === TickType.MAJOR) {
-          ctx.fillRect(position, 0, 1, size.height);
-          ctx.fillText(sec.toFixed(tickGen.digits) + ' s', position + 5, 10);
-        }
-      }
-    }
-
-    ctx.restore();
-
-=======
     const span = globals.frontendLocalState.visibleTimeSpan;
     if (size.width > TRACK_SHELL_WIDTH && span.duration > 0n) {
       const maxMajorTicks = getMaxMajorTicks(size.width - TRACK_SHELL_WIDTH);
@@ -116,7 +75,6 @@
       }
     }
     ctx.restore();
->>>>>>> 45332e04
     ctx.fillRect(TRACK_SHELL_WIDTH - 2, 0, 2, size.height);
   }
 }
