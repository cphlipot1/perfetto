// Copyright (C) 2018 The Android Open Source Project
//
// Licensed under the Apache License, Version 2.0 (the "License");
// you may not use this file except in compliance with the License.
// You may obtain a copy of the License at
//
//      http://www.apache.org/licenses/LICENSE-2.0
//
// Unless required by applicable law or agreed to in writing, software
// distributed under the License is distributed on an "AS IS" BASIS,
// WITHOUT WARRANTIES OR CONDITIONS OF ANY KIND, either express or implied.
// See the License for the specific language governing permissions and
// limitations under the License.

import {hex} from 'color-convert';
import m from 'mithril';

import {Actions} from '../common/actions';
import {TrackState} from '../common/state';

import {SELECTION_FILL_COLOR, TRACK_SHELL_WIDTH} from './css_constants';
import {PerfettoMouseEvent} from './events';
import {globals} from './globals';
import {drawGridLines} from './gridline_helper';
import {BLANK_CHECKBOX, CHECKBOX, PIN} from './icons';
import {Panel, PanelSize} from './panel';
import {verticalScrollToTrack} from './scroll_helper';
import {SliceRect, Track} from './track';
import {trackRegistry} from './track_registry';
import {
  drawVerticalLineAtTime,
} from './vertical_line_helper';

function getTitleSize(title: string): string|undefined {
  const length = title.length;
  if (length > 55) {
    return '9px';
  }
  if (length > 50) {
    return '10px';
  }
  if (length > 45) {
    return '11px';
  }
  if (length > 40) {
    return '12px';
  }
  if (length > 35) {
    return '13px';
  }
  return undefined;
}

function isPinned(id: string) {
  return globals.state.pinnedTracks.indexOf(id) !== -1;
}

function isSelected(id: string) {
  const selection = globals.state.currentSelection;
  if (selection === null || selection.kind !== 'AREA') return false;
  const selectedArea = globals.state.areas[selection.areaId];
  return selectedArea.tracks.includes(id);
}

interface TrackShellAttrs {
  track: Track;
  trackState: TrackState;
}

class TrackShell implements m.ClassComponent<TrackShellAttrs> {
  // Set to true when we click down and drag the
  private dragging = false;
  private dropping: 'before'|'after'|undefined = undefined;
  private attrs?: TrackShellAttrs;

  oninit(vnode: m.Vnode<TrackShellAttrs>) {
    this.attrs = vnode.attrs;
  }

  view({attrs}: m.CVnode<TrackShellAttrs>) {
    // The shell should be highlighted if the current search result is inside
    // this track.
    let highlightClass = '';
    const searchIndex = globals.state.searchIndex;
    if (searchIndex !== -1) {
      const trackId = globals.currentSearchResults.trackIds[searchIndex];
      if (trackId === attrs.trackState.id) {
        highlightClass = 'flash';
      }
    }

    const dragClass = this.dragging ? `drag` : '';
    const dropClass = this.dropping ? `drop-${this.dropping}` : '';
    return m(
        `.track-shell[draggable=true]`,
        {
          class: `${highlightClass} ${dragClass} ${dropClass}`,
          ondragstart: this.ondragstart.bind(this),
          ondragend: this.ondragend.bind(this),
          ondragover: this.ondragover.bind(this),
          ondragleave: this.ondragleave.bind(this),
          ondrop: this.ondrop.bind(this),
        },
        m(
            'h1',
            {
              title: attrs.trackState.name,
              style: {
                'font-size': getTitleSize(attrs.trackState.name),
              },
            },
            attrs.trackState.name,
            ('namespace' in attrs.trackState.config) &&
                m('span.chip', 'metric'),
            ),
        m('.track-buttons',
          attrs.track.getTrackShellButtons(),
          attrs.track.getContextMenu(),
          m(TrackButton, {
            action: () => {
              globals.dispatch(
                  Actions.toggleTrackPinned({trackId: attrs.trackState.id}));
            },
            i: PIN,
            filledIcon: isPinned(attrs.trackState.id),
            tooltip: isPinned(attrs.trackState.id) ? 'Unpin' : 'Pin to top',
            showButton: isPinned(attrs.trackState.id),
            fullHeight: true,
          }),
          globals.state.currentSelection !== null &&
                  globals.state.currentSelection.kind === 'AREA' ?
              m(TrackButton, {
                action: (e: PerfettoMouseEvent) => {
                  globals.dispatch(Actions.toggleTrackSelection(
                      {id: attrs.trackState.id, isTrackGroup: false}));
                  e.stopPropagation();
                },
                i: isSelected(attrs.trackState.id) ? CHECKBOX : BLANK_CHECKBOX,
                tooltip: isSelected(attrs.trackState.id) ?
                    'Remove track' :
                    'Add track to selection',
                showButton: true,
              }) :
              ''));
  }

  ondragstart(e: DragEvent) {
    const dataTransfer = e.dataTransfer;
    if (dataTransfer === null) return;
    this.dragging = true;
    globals.rafScheduler.scheduleFullRedraw();
    dataTransfer.setData('perfetto/track', `${this.attrs!.trackState.id}`);
    dataTransfer.setDragImage(new Image(), 0, 0);
  }

  ondragend() {
    this.dragging = false;
    globals.rafScheduler.scheduleFullRedraw();
  }

  ondragover(e: DragEvent) {
    if (this.dragging) return;
    if (!(e.target instanceof HTMLElement)) return;
    const dataTransfer = e.dataTransfer;
    if (dataTransfer === null) return;
    if (!dataTransfer.types.includes('perfetto/track')) return;
    dataTransfer.dropEffect = 'move';
    e.preventDefault();

    // Apply some hysteresis to the drop logic so that the lightened border
    // changes only when we get close enough to the border.
    if (e.offsetY < e.target.scrollHeight / 3) {
      this.dropping = 'before';
    } else if (e.offsetY > e.target.scrollHeight / 3 * 2) {
      this.dropping = 'after';
    }
    globals.rafScheduler.scheduleFullRedraw();
  }

  ondragleave() {
    this.dropping = undefined;
    globals.rafScheduler.scheduleFullRedraw();
  }

  ondrop(e: DragEvent) {
    if (this.dropping === undefined) return;
    const dataTransfer = e.dataTransfer;
    if (dataTransfer === null) return;
    globals.rafScheduler.scheduleFullRedraw();
    const srcId = dataTransfer.getData('perfetto/track');
    const dstId = this.attrs!.trackState.id;
    globals.dispatch(Actions.moveTrack({srcId, op: this.dropping, dstId}));
    this.dropping = undefined;
  }
}

export interface TrackContentAttrs { track: Track; }
export class TrackContent implements m.ClassComponent<TrackContentAttrs> {
  private mouseDownX?: number;
  private mouseDownY?: number;
  private selectionOccurred = false;

  view(node: m.CVnode<TrackContentAttrs>) {
    const attrs = node.attrs;
    return m(
        '.track-content',
        {
          onmousemove: (e: PerfettoMouseEvent) => {
            attrs.track.onMouseMove(
                {x: e.layerX - TRACK_SHELL_WIDTH, y: e.layerY});
            globals.rafScheduler.scheduleRedraw();
          },
          onmouseout: () => {
            attrs.track.onMouseOut();
            globals.rafScheduler.scheduleRedraw();
          },
          onmousedown: (e: PerfettoMouseEvent) => {
            this.mouseDownX = e.layerX;
            this.mouseDownY = e.layerY;
          },
          onmouseup: (e: PerfettoMouseEvent) => {
            if (this.mouseDownX === undefined ||
                this.mouseDownY === undefined) {
              return;
            }
            if (Math.abs(e.layerX - this.mouseDownX) > 1 ||
                Math.abs(e.layerY - this.mouseDownY) > 1) {
              this.selectionOccurred = true;
            }
            this.mouseDownX = undefined;
            this.mouseDownY = undefined;
          },
          onclick: (e: PerfettoMouseEvent) => {
            // This click event occurs after any selection mouse up/drag events
            // so we have to look if the mouse moved during this click to know
            // if a selection occurred.
            if (this.selectionOccurred) {
              this.selectionOccurred = false;
              return;
            }
            // Returns true if something was selected, so stop propagation.
            if (attrs.track.onMouseClick(
                    {x: e.layerX - TRACK_SHELL_WIDTH, y: e.layerY})) {
              e.stopPropagation();
            }
            globals.rafScheduler.scheduleRedraw();
          },
        },
        node.children);
  }
}

interface TrackComponentAttrs {
  trackState: TrackState;
  track: Track;
}
class TrackComponent implements m.ClassComponent<TrackComponentAttrs> {
  view({attrs}: m.CVnode<TrackComponentAttrs>) {
    // TODO(hjd): The min height below must match the track_shell_title
    // max height in common.scss so we should read it from CSS to avoid
    // them going out of sync.
    return m(
        '.track',
        {
          style: {
            height: `${Math.max(18, attrs.track.getHeight())}px`,
          },
          id: 'track_' + attrs.trackState.id,
        },
        [
          m(TrackShell, {track: attrs.track, trackState: attrs.trackState}),
          m(TrackContent, {track: attrs.track}),
        ]);
  }

  oncreate({attrs}: m.CVnode<TrackComponentAttrs>) {
    if (globals.frontendLocalState.scrollToTrackId === attrs.trackState.id) {
      verticalScrollToTrack(attrs.trackState.id);
      globals.frontendLocalState.scrollToTrackId = undefined;
    }
  }
}

export interface TrackButtonAttrs {
  action: (e: PerfettoMouseEvent) => void;
  i: string;
  tooltip: string;
  showButton: boolean;
  fullHeight?: boolean;
  filledIcon?: boolean;
}
export class TrackButton implements m.ClassComponent<TrackButtonAttrs> {
  view({attrs}: m.CVnode<TrackButtonAttrs>) {
    return m(
        'i.track-button',
        {
          class: [
            (attrs.showButton ? 'show' : ''),
            (attrs.fullHeight ? 'full-height' : ''),
            (attrs.filledIcon ? 'material-icons-filled' : 'material-icons'),
          ].filter(Boolean)
                     .join(' '),
          onclick: attrs.action,
          title: attrs.tooltip,
        },
        attrs.i);
  }
}

interface TrackPanelAttrs {
  id: string;
  selectable: boolean;
}

export class TrackPanel extends Panel<TrackPanelAttrs> {
  // TODO(hjd): It would be nicer if these could not be undefined here.
  // We should implement a NullTrack which can be used if the trackState
  // has disappeared.
  private track: Track|undefined;
  private trackState: TrackState|undefined;

  constructor(vnode: m.CVnode<TrackPanelAttrs>) {
    super();
    const trackId = vnode.attrs.id;
    const trackState = globals.state.tracks[trackId];
    if (trackState === undefined) {
      return;
    }
    const engine = globals.engines.get(trackState.engineId);
    if (engine === undefined) {
      return;
    }
    const trackCreator = trackRegistry.get(trackState.kind);
    this.track = trackCreator.create({trackId, engine});
    this.trackState = trackState;
  }

  view() {
    if (this.track === undefined || this.trackState === undefined) {
      return m('div', 'No such track');
    }
    return m(TrackComponent, {trackState: this.trackState, track: this.track});
  }

  oncreate() {
    if (this.track !== undefined) {
      this.track.onFullRedraw();
    }
  }

  onupdate() {
    if (this.track !== undefined) {
      this.track.onFullRedraw();
    }
  }

  onremove() {
    if (this.track !== undefined) {
      this.track.onDestroy();
      this.track = undefined;
    }
  }

  highlightIfTrackSelected(ctx: CanvasRenderingContext2D, size: PanelSize) {
    const {visibleTimeScale} = globals.frontendLocalState;
    const selection = globals.state.currentSelection;
    const trackState = this.trackState;
    if (!selection || selection.kind !== 'AREA' || trackState === undefined) {
      return;
    }
    const selectedArea = globals.state.areas[selection.areaId];
    const selectedAreaDuration = selectedArea.end - selectedArea.start;
    if (selectedArea.tracks.includes(trackState.id)) {
<<<<<<< HEAD
      const timeScale = localState.timeScale;
=======
>>>>>>> bad11ba2
      ctx.fillStyle = SELECTION_FILL_COLOR;
      ctx.fillRect(
          visibleTimeScale.tpTimeToPx(selectedArea.start) + TRACK_SHELL_WIDTH,
          0,
          visibleTimeScale.durationToPx(selectedAreaDuration),
          size.height);
    }
  }

  renderCanvas(ctx: CanvasRenderingContext2D, size: PanelSize) {
    ctx.save();

    drawGridLines(
        ctx,
        size.width,
        size.height);

    ctx.translate(TRACK_SHELL_WIDTH, 0);
    if (this.track !== undefined) {
      this.track.render(ctx);
    }
    ctx.restore();

    this.highlightIfTrackSelected(ctx, size);

    const {visibleTimeScale} = globals.frontendLocalState;
    // Draw vertical line when hovering on the notes panel.
    if (globals.state.hoveredNoteTimestamp !== -1n) {
      drawVerticalLineAtTime(
          ctx,
          visibleTimeScale,
          globals.state.hoveredNoteTimestamp,
          size.height,
          `#aaa`);
    }
<<<<<<< HEAD
    if (globals.state.hoverCursorTimestamp !== -1) {
      drawVerticalLineAtTime(
          ctx,
          localState.timeScale,
=======
    if (globals.state.hoverCursorTimestamp !== -1n) {
      drawVerticalLineAtTime(
          ctx,
          visibleTimeScale,
>>>>>>> bad11ba2
          globals.state.hoverCursorTimestamp,
          size.height,
          `#344596`);
    }

    if (globals.state.currentSelection !== null) {
      if (globals.state.currentSelection.kind === 'SLICE' &&
          globals.sliceDetails.wakeupTs !== undefined) {
        drawVerticalLineAtTime(
            ctx,
            visibleTimeScale,
            globals.sliceDetails.wakeupTs,
            size.height,
            `black`);
      }
    }
    // All marked areas should have semi-transparent vertical lines
    // marking the start and end.
    for (const note of Object.values(globals.state.notes)) {
      if (note.noteType === 'AREA') {
        const transparentNoteColor =
            'rgba(' + hex.rgb(note.color.substr(1)).toString() + ', 0.65)';
        drawVerticalLineAtTime(
            ctx,
            visibleTimeScale,
            globals.state.areas[note.areaId].start,
            size.height,
            transparentNoteColor,
            1);
        drawVerticalLineAtTime(
            ctx,
            visibleTimeScale,
            globals.state.areas[note.areaId].end,
            size.height,
            transparentNoteColor,
            1);
      } else if (note.noteType === 'DEFAULT') {
        drawVerticalLineAtTime(
<<<<<<< HEAD
            ctx, localState.timeScale, note.timestamp, size.height, note.color);
=======
            ctx, visibleTimeScale, note.timestamp, size.height, note.color);
>>>>>>> bad11ba2
      }
    }
  }

  getSliceRect(tStart: number, tDur: number, depth: number): SliceRect
      |undefined {
    if (this.track === undefined) {
      return undefined;
    }
    return this.track.getSliceRect(tStart, tDur, depth);
  }
}<|MERGE_RESOLUTION|>--- conflicted
+++ resolved
@@ -371,10 +371,6 @@
     const selectedArea = globals.state.areas[selection.areaId];
     const selectedAreaDuration = selectedArea.end - selectedArea.start;
     if (selectedArea.tracks.includes(trackState.id)) {
-<<<<<<< HEAD
-      const timeScale = localState.timeScale;
-=======
->>>>>>> bad11ba2
       ctx.fillStyle = SELECTION_FILL_COLOR;
       ctx.fillRect(
           visibleTimeScale.tpTimeToPx(selectedArea.start) + TRACK_SHELL_WIDTH,
@@ -410,17 +406,10 @@
           size.height,
           `#aaa`);
     }
-<<<<<<< HEAD
-    if (globals.state.hoverCursorTimestamp !== -1) {
-      drawVerticalLineAtTime(
-          ctx,
-          localState.timeScale,
-=======
     if (globals.state.hoverCursorTimestamp !== -1n) {
       drawVerticalLineAtTime(
           ctx,
           visibleTimeScale,
->>>>>>> bad11ba2
           globals.state.hoverCursorTimestamp,
           size.height,
           `#344596`);
@@ -459,11 +448,7 @@
             1);
       } else if (note.noteType === 'DEFAULT') {
         drawVerticalLineAtTime(
-<<<<<<< HEAD
-            ctx, localState.timeScale, note.timestamp, size.height, note.color);
-=======
             ctx, visibleTimeScale, note.timestamp, size.height, note.color);
->>>>>>> bad11ba2
       }
     }
   }
