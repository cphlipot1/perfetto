// Copyright (C) 2021 The Android Open Source Project
//
// Licensed under the Apache License, Version 2.0 (the "License");
// you may not use this file except in compliance with the License.
// You may obtain a copy of the License at
//
//      http://www.apache.org/licenses/LICENSE-2.0
//
// Unless required by applicable law or agreed to in writing, software
// distributed under the License is distributed on an "AS IS" BASIS,
// WITHOUT WARRANTIES OR CONDITIONS OF ANY KIND, either express or implied.
// See the License for the specific language governing permissions and
// limitations under the License.

import {Actions} from '../common/actions';
import {
  ConversionJobName,
  ConversionJobStatus,
} from '../common/conversion_jobs';
import {TPTime} from '../common/time';

import {download} from './clipboard';
import {maybeShowErrorDialog} from './error_dialog';
import {globals} from './globals';
import {openBufferWithLegacyTraceViewer} from './legacy_trace_viewer';

type Args = UpdateStatusArgs|UpdateJobStatusArgs|DownloadFileArgs|
    OpenTraceInLegacyArgs|ErrorArgs;

interface UpdateStatusArgs {
  kind: 'updateStatus';
  status: string;
}

interface UpdateJobStatusArgs {
  kind: 'updateJobStatus';
  name: ConversionJobName;
  status: ConversionJobStatus;
}

interface DownloadFileArgs {
  kind: 'downloadFile';
  buffer: Uint8Array;
  name: string;
}

interface OpenTraceInLegacyArgs {
  kind: 'openTraceInLegacy';
  buffer: Uint8Array;
}

interface ErrorArgs {
  kind: 'error';
  error: string;
}


function handleOnMessage(msg: MessageEvent): void {
  const args: Args = msg.data;
  if (args.kind === 'updateStatus') {
    globals.dispatch(Actions.updateStatus({
      msg: args.status,
      timestamp: Date.now() / 1000,
    }));
  } else if (args.kind === 'updateJobStatus') {
    globals.setConversionJobStatus(args.name, args.status);
  } else if (args.kind === 'downloadFile') {
    download(new File([new Blob([args.buffer])], args.name));
  } else if (args.kind === 'openTraceInLegacy') {
    const str = (new TextDecoder('utf-8')).decode(args.buffer);
    openBufferWithLegacyTraceViewer('trace.json', str, 0);
  } else if (args.kind === 'error') {
    maybeShowErrorDialog(args.error);
  } else {
    throw new Error(`Unhandled message ${JSON.stringify(args)}`);
  }
}

function makeWorkerAndPost(msg: unknown) {
  const worker = new Worker(globals.root + 'traceconv_bundle.js');
  worker.onmessage = handleOnMessage;
  worker.postMessage(msg);
}

export function convertTraceToJsonAndDownload(trace: Blob) {
  makeWorkerAndPost({
    kind: 'ConvertTraceAndDownload',
    trace,
    format: 'json',
  });
}

export function convertTraceToSystraceAndDownload(trace: Blob) {
  makeWorkerAndPost({
    kind: 'ConvertTraceAndDownload',
    trace,
    format: 'systrace',
  });
}

export function convertToJson(trace: Blob, truncate?: 'start'|'end') {
  makeWorkerAndPost({
    kind: 'ConvertTraceAndOpenInLegacy',
    trace,
    truncate,
  });
}

export function convertTraceToPprofAndDownload(
<<<<<<< HEAD
    trace: Blob, pid: number, ts: number) {
=======
    trace: Blob, pid: number, ts: TPTime) {
>>>>>>> bad11ba2
  makeWorkerAndPost({
    kind: 'ConvertTraceToPprof',
    trace,
    pid,
    ts,
  });
}<|MERGE_RESOLUTION|>--- conflicted
+++ resolved
@@ -107,11 +107,7 @@
 }
 
 export function convertTraceToPprofAndDownload(
-<<<<<<< HEAD
-    trace: Blob, pid: number, ts: number) {
-=======
     trace: Blob, pid: number, ts: TPTime) {
->>>>>>> bad11ba2
   makeWorkerAndPost({
     kind: 'ConvertTraceToPprof',
     trace,
