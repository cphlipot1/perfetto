// Copyright (C) 2021 The Android Open Source Project
//
// Licensed under the Apache License, Version 2.0 (the "License");
// you may not use size file except in compliance with the License.
// You may obtain a copy of the License at
//
//      http://www.apache.org/licenses/LICENSE-2.0
//
// Unless required by applicable law or agreed to in writing, software
// distributed under the License is distributed on an "AS IS" BASIS,
// WITHOUT WARRANTIES OR CONDITIONS OF ANY KIND, either express or implied.
// See the License for the specific language governing permissions and
// limitations under the License.

<<<<<<< HEAD
import {TPDuration, TPTime, tpTimeToCode} from '../common/time';

import {globals, SliceDetails} from './globals';
import {Panel} from './panel';

=======
import m from 'mithril';

import {TPDuration, TPTime} from '../common/time';

import {globals, SliceDetails} from './globals';
import {Panel} from './panel';
import {Duration} from './widgets/duration';

>>>>>>> 45332e04
// To display process or thread, we want to concatenate their name with ID, but
// either can be undefined and all the cases need to be considered carefully to
// avoid `undefined undefined` showing up in the UI. This function does such
// concatenation.
//
// Result can be undefined if both name and process are, in this case result is
// not going to be displayed in the UI.
function getDisplayName(name: string|undefined, id: number|undefined): string|
    undefined {
  if (name === undefined) {
    return id === undefined ? undefined : `${id}`;
  } else {
    return id === undefined ? name : `${name} ${id}`;
<<<<<<< HEAD
=======
  }
}

export abstract class SlicePanel extends Panel {
  protected computeDuration(ts: TPTime, dur: TPDuration): m.Children {
    if (dur === -1n) {
      const minDuration = globals.state.traceTime.end - ts;
      return [m(Duration, {dur: minDuration}), ' (Did not end)'];
    } else {
      return m(Duration, {dur});
    }
>>>>>>> 45332e04
  }
}

<<<<<<< HEAD
export abstract class SlicePanel extends Panel {
  protected computeDuration(ts: TPTime, dur: TPDuration): string {
    return dur === -1n ? `${globals.state.traceTime.end - ts} (Did not end)` :
                         tpTimeToCode(dur);
  }

=======
>>>>>>> 45332e04
  protected getProcessThreadDetails(sliceInfo: SliceDetails) {
    return new Map<string, string|undefined>([
      ['Thread', getDisplayName(sliceInfo.threadName, sliceInfo.tid)],
      ['Process', getDisplayName(sliceInfo.processName, sliceInfo.pid)],
      ['User ID', sliceInfo.uid ? String(sliceInfo.uid) : undefined],
      ['Package name', sliceInfo.packageName],
      [
        'Version code',
        sliceInfo.versionCode ? String(sliceInfo.versionCode) : undefined,
      ],
    ]);
  }
}<|MERGE_RESOLUTION|>--- conflicted
+++ resolved
@@ -12,13 +12,6 @@
 // See the License for the specific language governing permissions and
 // limitations under the License.
 
-<<<<<<< HEAD
-import {TPDuration, TPTime, tpTimeToCode} from '../common/time';
-
-import {globals, SliceDetails} from './globals';
-import {Panel} from './panel';
-
-=======
 import m from 'mithril';
 
 import {TPDuration, TPTime} from '../common/time';
@@ -27,7 +20,6 @@
 import {Panel} from './panel';
 import {Duration} from './widgets/duration';
 
->>>>>>> 45332e04
 // To display process or thread, we want to concatenate their name with ID, but
 // either can be undefined and all the cases need to be considered carefully to
 // avoid `undefined undefined` showing up in the UI. This function does such
@@ -41,8 +33,6 @@
     return id === undefined ? undefined : `${id}`;
   } else {
     return id === undefined ? name : `${name} ${id}`;
-<<<<<<< HEAD
-=======
   }
 }
 
@@ -54,19 +44,8 @@
     } else {
       return m(Duration, {dur});
     }
->>>>>>> 45332e04
-  }
-}
-
-<<<<<<< HEAD
-export abstract class SlicePanel extends Panel {
-  protected computeDuration(ts: TPTime, dur: TPDuration): string {
-    return dur === -1n ? `${globals.state.traceTime.end - ts} (Did not end)` :
-                         tpTimeToCode(dur);
   }
 
-=======
->>>>>>> 45332e04
   protected getProcessThreadDetails(sliceInfo: SliceDetails) {
     return new Map<string, string|undefined>([
       ['Thread', getDisplayName(sliceInfo.threadName, sliceInfo.tid)],
